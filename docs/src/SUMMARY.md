--- conflicted
+++ resolved
@@ -12,13 +12,8 @@
     - [How to capture many nodes]()
     - [How to override a file’s language](./how-to-guides/how-to-override-a-files-language.md)
     - [How to check specific files]()
-<<<<<<< HEAD
     - [How to setup vex](./how-to-guides/how-to-setup-vex.md)
-    - [How to ignore warnings]()
-=======
-    - [How to create a new vex project]()
     - [How to ignore warnings](./how-to-guides/how-to-ignore-warnings.md)
->>>>>>> bf74d2c1
     - [How to implement lint-levels]()
     - [How to search child nodes]()
     - [How to search parent nodes]()

--- conflicted
+++ resolved
@@ -27,8 +27,6 @@
             manifest: data,
         })
     }
-<<<<<<< HEAD
-=======
 
     pub fn vex_dir(&self) -> Utf8PathBuf {
         self.project_root.join(
@@ -39,7 +37,6 @@
                 .as_str(),
         )
     }
->>>>>>> 215c1529
 }
 
 impl Deref for Context {
@@ -66,11 +63,7 @@
 impl Manifest {
     const FILE_NAME: &'static str = "vex.toml";
     const DEFAULT_CONTENT: &'static str = indoc! {r#"
-<<<<<<< HEAD
         ignore = [ "/.git", "/target", ".gitignore" ]
-=======
-        ignore = [ ".git/", ".gitignore", "/target" ]
->>>>>>> 215c1529
     "#};
 
     pub fn init(project_root: Utf8PathBuf) -> anyhow::Result<()> {
@@ -290,9 +283,6 @@
     fn init() {
         let init_manifest: Manifest =
             toml_edit::de::from_str(Manifest::DEFAULT_CONTENT).expect("default manifest invalid");
-<<<<<<< HEAD
-        assert_eq!(Manifest::default(), init_manifest);
-=======
         assert!(init_manifest.allows.is_none());
         assert_eq!(
             init_manifest
@@ -312,6 +302,5 @@
             formatted
         };
         assert_eq!(raw_manifest.to_string(), formatted.to_string());
->>>>>>> 215c1529
     }
 }
--- conflicted
+++ resolved
@@ -125,16 +125,11 @@
             !max_problems.is_exceeded_by(prev_total_irritations)
         })
         .collect::<Result<_>>()?;
-<<<<<<< HEAD
-
-    let num_files_scanned = run_data.len() as u64;
-    let num_bytes_scanned = run_data.iter().map(|rd| rd.num_bytes_scanned).sum();
-    for rd in run_data {
-        irritations.extend(rd.irritations);
-=======
+
+    let num_files_scanned = runs.len() as u64;
+    let num_bytes_scanned = runs.iter().map(|run| run.num_bytes_scanned).sum();
     for run in runs {
         irritations.extend(run.irritations);
->>>>>>> 858b7f14
     }
 
     irritations.sort();

use std::{collections::HashSet, fs};

use camino::{Utf8Component, Utf8Path};
use const_format::formatcp;
use dupe::Dupe;
use lazy_static::lazy_static;
use regex::Regex;
use starlark::{
    analysis::AstModuleLint,
    environment::{FrozenModule, Globals, GlobalsBuilder, LibraryExtension, Module},
    errors::Lint,
    eval::Evaluator,
    syntax::{AstModule, Dialect},
    values::FrozenHeap,
};

use crate::{
    error::{Error, IOAction, InvalidLoadReason},
    result::Result,
    scriptlets::{
        action::Action,
        app_object::AppObject,
        event::EventKind,
        extra_data::{RetainedData, TempData, UnfrozenRetainedData},
        handler_module::HandlerModule,
        print_handler::PrintHandler,
        query_cache::QueryCache,
<<<<<<< HEAD
        store::Loader,
=======
        store::{InitOptions, PreinitedModuleCache},
>>>>>>> 2e85cf54
        Intent, ObserverData, PreinitOptions,
    },
    source_path::{PrettyPath, SourcePath},
};

#[derive(Debug)]
pub struct PreinitingScriptlet {
    pub path: SourcePath,
    ast: AstModule,
    loads_files: HashSet<PrettyPath>,
}

impl PreinitingScriptlet {
    pub fn new(path: SourcePath) -> Result<Self> {
        let code = fs::read_to_string(path.abs_path.as_str()).map_err(|cause| Error::IO {
            path: path.pretty_path.dupe(),
            action: IOAction::Read,
            cause,
        })?;
        Self::new_from_str(path, code)
    }

    fn new_from_str(path: SourcePath, code: impl Into<String>) -> Result<Self> {
        let code = code.into();

        let ast = AstModule::parse(path.as_str(), code, &Dialect::Standard)?;
        Self::validate_loads(&ast, &path.pretty_path)?;
        let loads_files = ast
            .loads()
            .into_iter()
            .map(|load| PrettyPath::from(load.module_id))
            .collect();
        Ok(Self {
            path,
            ast,
            loads_files,
        })
    }

    fn validate_loads(ast: &AstModule, path: &PrettyPath) -> Result<()> {
        ast.loads()
            .iter()
            .map(|l| LoadStatementModule(l.module_id))
            .try_for_each(|m| m.validate(path))
    }

    #[allow(unused)]
    pub fn lint(&self) -> Vec<Lint> {
        self.ast.lint(Some(&self.global_names()))
    }

    // #[allow(unused)]
    // pub fn typecheck(&self, globals: &Globals, ...) -> Result<()> {
    // // TODO(kcza): typecheck starlark before executing it!
    // }

    pub fn preinit(
        self,
        opts: &PreinitOptions,
        cache: &Loader,
        frozen_heap: &FrozenHeap,
    ) -> Result<InitingScriptlet> {
        let Self {
            path,
            ast,
            loads_files: _,
        } = self;
        let PreinitOptions { lenient, verbosity } = opts;

        let preinited_module = {
            let preinited_module = Module::new();
            UnfrozenRetainedData::new().insert_into(&preinited_module);

            {
                let temp_data = TempData {
                    action: Action::Preiniting,
                    query_cache: &QueryCache::new(),
                    ignore_markers: None,
                };
                let print_handler = PrintHandler::new(*verbosity, path.pretty_path.as_str());
                let mut eval = Evaluator::new(&preinited_module);
                eval.set_loader(cache);
                eval.set_print_handler(&print_handler);
                eval.extra = Some(&temp_data);
                eval.eval_module(ast, &Self::globals(*lenient))?;
            };
            preinited_module.freeze()?
        };
        frozen_heap.add_reference(preinited_module.frozen_heap());

        Ok(InitingScriptlet {
            path,
            preinited_module,
        })
    }

    fn globals(lenient: bool) -> Globals {
        let mut builder = GlobalsBuilder::extended_by(&[LibraryExtension::Print]);
        let app = AppObject::new(lenient);
        builder.set(AppObject::NAME, builder.alloc(app));
        builder.build()
    }

    fn global_names(&self) -> HashSet<String> {
        HashSet::from_iter(["vex".to_string()])
    }

    pub fn loads(&self) -> &HashSet<PrettyPath> {
        &self.loads_files
    }
}

pub struct LoadStatementModule<'a>(&'a str);

impl LoadStatementModule<'_> {
    pub const MIN_COMPONENT_LEN: usize = 3;

    pub fn validate(&self, current_file: &PrettyPath) -> Result<()> {
        let self_as_path = Utf8Path::new(self.0);
        let components = self_as_path.components().collect::<Vec<_>>();
        let invalid_load = |reason| Error::InvalidLoad {
            load: self.0.to_string(),
            module: current_file.dupe(),
            reason,
        };

        if self.0.is_empty() {
            return Err(invalid_load(InvalidLoadReason::Empty));
        }

        if let Some(forbidden_char) = self
            .0
            .chars()
            .find(|c| !matches!(c, 'a'..='z' | '0'..='9' | '/' | '.' | '_'))
        {
            return Err(invalid_load(InvalidLoadReason::ForbiddenChar(
                forbidden_char,
            )));
        }

        let is_unix_absolute = cfg!(target_os = "windows") && self_as_path.starts_with("/"); // Ensure consistent messaging.
        if self_as_path.is_absolute() || is_unix_absolute {
            return Err(invalid_load(InvalidLoadReason::Absolute));
        }

        let extension = self_as_path.extension();
        if !matches!(extension, Some("star")) {
            if self.0.len() == ".star".len() {
                // Override error message for slightly more intuitive one.
                return Err(invalid_load(InvalidLoadReason::TooShortStem));
            }
            return Err(invalid_load(InvalidLoadReason::IncorrectExtension));
        }

        if components
            .iter()
            .filter(|c| matches!(c, Utf8Component::Normal(_)))
            .any(|c| c.as_str().len() < Self::MIN_COMPONENT_LEN)
        {
            return Err(invalid_load(InvalidLoadReason::TooShortComponent));
        }

        let Some(stem) = self_as_path.file_stem() else {
            return Err(invalid_load(InvalidLoadReason::Dir));
        };
        if stem.len() < Self::MIN_COMPONENT_LEN {
            return Err(invalid_load(InvalidLoadReason::TooShortStem));
        }
        if stem.ends_with('_') {
            return Err(invalid_load(InvalidLoadReason::UnderscoreAtEndOfStem));
        }

        if components
            .iter()
            .filter(|c| matches!(c, Utf8Component::Normal(_)))
            .any(|c| c.as_str().contains(".."))
        {
            return Err(invalid_load(InvalidLoadReason::SuccessiveDots));
        }

        if components
            .iter()
            .filter(|c| matches!(c, Utf8Component::Normal(_)))
            .any(|c| c.as_str().starts_with('.'))
        {
            return Err(invalid_load(InvalidLoadReason::HiddenComponent));
        }
        if components[..components.len() - 1]
            .iter()
            .filter(|c| matches!(c, Utf8Component::Normal(_)))
            .any(|c| c.as_str().contains('.'))
        {
            return Err(invalid_load(InvalidLoadReason::MidwayDot));
        }
        if components[components.len() - 1]
            .as_str()
            .chars()
            .filter(|c| *c == '.')
            .count()
            > 1
        {
            return Err(invalid_load(InvalidLoadReason::IncorrectExtension));
        }

        if self.0.contains("//") {
            return Err(invalid_load(InvalidLoadReason::DoubleSlash));
        }

        let dumb_components = self.0.split('/').collect::<Vec<_>>();
        match components.first().expect("internal error: path empty") {
            Utf8Component::CurDir => {
                if dumb_components[1..].contains(&".") {
                    return Err(invalid_load(InvalidLoadReason::MultipleCurDirs));
                }
                if components
                    .iter()
                    .any(|c| matches!(c, Utf8Component::ParentDir))
                {
                    return Err(invalid_load(InvalidLoadReason::MixedPathOperators));
                }
            }
            Utf8Component::ParentDir => {
                if dumb_components.contains(&".") {
                    return Err(invalid_load(InvalidLoadReason::MixedPathOperators));
                }
            }
            _ => {
                if dumb_components.contains(&".") || dumb_components.contains(&"..") {
                    return Err(invalid_load(InvalidLoadReason::MidwayPathOperator));
                }
            }
        }

        if self.0.contains("__") {
            return Err(invalid_load(InvalidLoadReason::SuccessiveUnderscores));
        }

        if components
            .iter()
            .filter(|c| matches!(c, Utf8Component::Normal(_)))
            .map(|c| c.as_str())
            .any(|c| c.starts_with('_') || c.ends_with('_'))
        {
            return Err(invalid_load(InvalidLoadReason::UnderscoresAtEndOfComponent));
        }

        // Catch-all case in case any specfic error has been missed.
        lazy_static! {
            static ref VALID_PATH: Regex = {
                const VALID_COMPONENT: &str = "[a-z0-9][a-z0-9_]+[a-z0-9]";
                Regex::new(formatcp!(
                    r"^(\./|(\.\./)+)?({VALID_COMPONENT}/)*{VALID_COMPONENT}\.star$"
                ))
                .unwrap()
            };
        };
        if !VALID_PATH.is_match(self.0) {
            return Err(invalid_load(InvalidLoadReason::NonSpecific));
        }

        Ok(())
    }
}

#[derive(Debug)]
pub struct InitingScriptlet {
    pub path: SourcePath,
    pub preinited_module: FrozenModule,
}

impl InitingScriptlet {
    pub fn init(self, opts: &InitOptions, frozen_heap: &FrozenHeap) -> Result<ObserverData> {
        let Self {
            path,
            preinited_module,
        } = self;
        let InitOptions { verbosity } = opts;

        let Some(init) = preinited_module.get_option("init")? else {
            return Ok(ObserverData::empty());
        };

        let module = {
            let module = HandlerModule::new();
            {
                let temp_data = TempData {
                    action: Action::Initing,
                    query_cache: &QueryCache::new(),
                    ignore_markers: None,
                };
                let print_handler = PrintHandler::new(*verbosity, path.pretty_path.as_str());
                let mut eval = Evaluator::new(&module);
                eval.extra = Some(&temp_data);
                eval.set_print_handler(&print_handler);
                eval.eval_function(init.value(), &[], &[])?;
            }
            module.into_module().freeze()?
        };
        frozen_heap.add_reference(module.frozen_heap());

        let observer_data = {
            let invocation_data = RetainedData::get_from(&module);
            let intents = invocation_data.intents();
            let mut observer_data = ObserverData::with_capacity(intents.len());
            intents.iter().for_each(|intent| {
                if let Intent::Observe {
                    event_kind,
                    observer,
                } = intent
                {
                    let observer = observer.dupe();
                    match event_kind {
                        EventKind::OpenProject => observer_data.add_open_project_observer(observer),
                        EventKind::OpenFile => observer_data.add_open_file_observer(observer),
                        EventKind::Match => panic!("internal error: query_match not observable"),
                        EventKind::PreTestRun => observer_data.add_pre_test_run_observer(observer),
                        EventKind::PostTestRun => {
                            observer_data.add_post_test_run_observer(observer)
                        }
                    }
                }
            });
            observer_data
        };
        if observer_data.len() == 0 {
            crate::warn!("{} observes no events", path.pretty_path);
        }
        Ok(observer_data)
    }
}

#[cfg(test)]
mod test {
    use camino::Utf8Path;
    use const_format::formatcp;
    use indoc::{formatdoc, indoc};
    use insta::assert_snapshot;
    use uniquote::Quote;

    use crate::{
        result::Result, scriptlets::scriptlet::PreinitingScriptlet, source_path::SourcePath,
        vextest::VexTest,
    };

    #[test]
    fn global_names_consistent() {
        // TODO(kcza): complete me once linting is added!
        // let scriptlet = PreinitingScriptlet::new_from_str(
        //     Utf8PathBuf::from("consistency.star"),
        //     "".into(),
        //     true,
        // )
        // .unwrap();
        // let global_names = HashSet::from_iter(
        //     PreinitingScriptlet::globals()
        //         .names()
        //         .map(|n| n.to_string()),
        // );
        // assert_eq!(scriptlet.global_names(), global_names);
        // TODO(kcza): complete me once linting is added!
    }

    #[test]
    fn syntax_error() {
        VexTest::new("incomplete-binary")
            .with_scriptlet("vexes/test.star", "x+")
            .try_run()
            .expect_err("unexpected success");
    }

    #[test]
    fn missing_init() {
        VexTest::new("no-init")
            .with_scriptlet("vexes/test.star", "")
            .assert_irritation_free();
    }

    #[test]
    fn no_callbacks() {
        VexTest::new("no-callbacks")
            .with_scriptlet(
                "vexes/test.star",
                indoc! {r#"
                    def init():
                        pass
                "#},
            )
            .assert_irritation_free();
    }

    #[test]
    fn bad_search() {
        assert_snapshot!(VexTest::new("no-args")
            .with_scriptlet(
                "vexes/test.star",
                indoc! {r#"
                    def init():
                        vex.observe('open_project', on_open_project)

                    def on_open_project(event):
                        vex.search()
                "#},
            )
            .try_run()
            .unwrap_err());
        assert_snapshot!(VexTest::new("no-query")
            .with_scriptlet(
                "vexes/test.star",
                indoc! {r#"
                    def init():
                        vex.observe('open_project', on_open_project)

                    def on_open_project(event):
                        vex.search(
                            'rust',
                        )
                "#},
            )
            .try_run()
            .unwrap_err());
        assert_snapshot!(VexTest::new("no-query-match-listener")
            .with_scriptlet(
                "vexes/test.star",
                indoc! {r#"
                    def init():
                        vex.observe('open_project', on_open_project)

                    def on_open_project(event):
                        vex.search(
                            'rust',
                            '(binary_expression)',
                        )
                "#},
            )
            .try_run()
            .unwrap_err());
    }

    #[test]
    fn unknown_event() {
        VexTest::new("unknown-event")
            .with_scriptlet(
                "vexes/test.star",
                indoc! {r#"
                    def init():
                        vex.observe('smissmass', on_smissmass)

                    def on_smissmass(event):
                        pass
                "#},
            )
            .returns_error("unknown event 'smissmass'");
    }

    #[test]
    fn app_object_attr_availability() {
        enum Availability {
            Available,
            Unavailable,
        }
        use Availability::*;

        let test_preiniting_availability = |name, availability, call| {
            let result = VexTest::new(format!("preiniting-{name}"))
                .with_scriptlet("vexes/test.star", call)
                .try_run();
            match availability {
                Available => {
                    result.unwrap();
                }
                Unavailable => assert!(result
                    .unwrap_err()
                    .to_string()
                    .contains(&format!("{name} unavailable while preiniting"))),
            }
        };
        test_preiniting_availability(
            "vex.search",
            Unavailable,
            "vex.search('rust', '(source_file)', lambda x: x)",
        );
        test_preiniting_availability(
            "vex.observe",
            Unavailable,
            "vex.observe('open_file', lambda x: x)",
        );
        test_preiniting_availability("vex.warn", Unavailable, "vex.warn('test', 'oh no!')");

        let assert_available_initing = |name, call| {
            VexTest::new(format!("initing-{name}"))
                .with_scriptlet(
                    "vexes/test.star",
                    formatdoc! {r#"
                        def init():
                            {call}
                            vex.observe('open_project', lambda x: x)
                    "#},
                )
                .returns_error(format!("{name} unavailable while initing"));
        };
        assert_available_initing("vex.warn", "vex.warn('test', 'oh no!')");

        let test_vexing_open_availability = |name, availability, call| {
            let result = VexTest::new(format!("vexing-{name}"))
                .with_scriptlet(
                    "vexes/test.star",
                    formatdoc! {r#"
                        def init():
                            vex.observe('open_project', on_open_project)
                            vex.observe('open_file', on_open_file)

                        def on_open_project(event):
                            {call}

                        def on_open_file(event):
                            {call}
                    "#},
                )
                .try_run();
            match availability {
                Available => drop(result.unwrap()),
                Unavailable => {
                    let err = result.unwrap_err().to_string();
                    assert!(
                        err.contains(&format!("{name} unavailable while")),
                        "wrong error, got {err}"
                    );
                }
            }
        };
        test_vexing_open_availability(
            "vex.search",
            Available,
            "vex.search('rust', '(source_file)', lambda x: x)",
        );
        test_vexing_open_availability(
            "vex.observe",
            Unavailable,
            "vex.observe('open_file', lambda x: x)",
        );
        test_vexing_open_availability("vex.warn", Available, "vex.warn('test', 'oh no!')");

        let test_vexing_match_availability = |name, availability, call| {
            let result = VexTest::new(format!("vexing-{name}"))
                .with_scriptlet(
                    "vexes/test.star",
                    formatdoc! {r#"
                        def init():
                            vex.observe('open_project', on_open_project)

                        def on_open_project(event):
                            vex.search(
                                'rust',
                                '(source_file)',
                                on_match,
                            )

                        def on_match(event):
                            {call}
                    "#},
                )
                .with_source_file(
                    "src/main.rs",
                    indoc! {r#"
                        fn main() {
                            assert_eq!(2 + 2, 5);
                        }
                    "#},
                )
                .try_run();
            match availability {
                Available => drop(result.unwrap()),
                Unavailable => {
                    let err = result.unwrap_err().to_string();
                    assert!(
                        err.contains(&format!("{name} unavailable while handling match")),
                        "wrong error, got {err}"
                    );
                }
            }
        };
        test_vexing_match_availability(
            "vex.search",
            Unavailable,
            "vex.search('rust', '(source_file)', lambda x: x)",
        );
        test_vexing_match_availability(
            "vex.observe",
            Unavailable,
            "vex.observe('open_file', lambda x: x)",
        );
        test_vexing_match_availability("vex.warn", Available, "vex.warn('test', 'oh no!')");
    }

    #[test]
    fn invalid_global() {
        VexTest::new("invalid global")
            .with_scriptlet("vexes/test.star", "problems()")
            .returns_error("not found")
    }

    #[test]
    fn loads() {
        VexTest::new("valid")
            .with_scriptlet(
                "vexes/test.star",
                indoc! {r#"
                    load('lib/helper.star', imported_on_open_project='on_open_project')

                    def init():
                        vex.observe('open_project', imported_on_open_project)
                "#},
            )
            .with_scriptlet(
                "vexes/lib/helper.star",
                indoc! {r#"
                    def on_open_project(event):
                        pass
                "#},
            )
            .assert_irritation_free();
        VexTest::new("nonexistent-loads")
            .with_scriptlet("vexes/test.star", "load('i_do_not_exist.star', 'x')")
            .returns_error(r"cannot find module 'i_do_not_exist\.star'");
        VexTest::new("cycle-loop")
            .with_scriptlet("vexes/test.star", "load('test.star', '_')")
            .returns_error(r"import cycle detected: test\.star -> test\.star");
        VexTest::new("cycle-simple")
            .with_scriptlet("vexes/test.star", "load('111.star', '_')")
            .with_scriptlet("vexes/111.star", r#"load('222.star', '_')"#)
            .with_scriptlet("vexes/222.star", r#"load('111.star', '_')"#)
            .returns_error(r"import cycle detected: 111\.star -> 222\.star -> 111\.star");
        VexTest::new("cycle-complex")
            .with_scriptlet("vexes/test.star", "load('111.star', '_')")
            .with_scriptlet("vexes/111.star", r#"load('222.star', '_')"#)
            .with_scriptlet("vexes/222.star", r#"load('333.star', '_')"#)
            .with_scriptlet("vexes/333.star", r#"load('lib/444.star', '_')"#)
            .with_scriptlet("vexes/lib/444.star", r#"load('111.star', '_')"#)
            .returns_error(
                r"import cycle detected: 111\.star -> 222\.star -> 333\.star -> lib(/|\\)444.star -> 111.star",
            );
    }

    #[test]
    fn load_validation() {
        #[derive(Default)]
        struct LoadTest {
            name: &'static str,
            path: Option<&'static str>,
        }

        impl LoadTest {
            fn new(name: &'static str) -> Self {
                Self {
                    name,
                    ..Self::default()
                }
            }

            fn path(mut self, path: &'static str) -> Self {
                self.path = Some(path);
                self
            }

            fn ok(self) {
                self.run().unwrap();
            }

            fn causes(self, message: &'static str) {
                let expected_message = format!(
                    "cannot load {}: {message}",
                    self.path.expect("path not set").replace(r"\\", r"\")
                );
                assert_eq!(expected_message, self.run().unwrap_err().to_string());
            }

            fn run(self) -> Result<()> {
                let Self { name, path } = self;
                let path = path.expect("path not set");
                eprintln!("running test {name} with {path:?}...");
                eprintln!(r"load({}, 'unused')", path.quote());

                const DIR: &str = "/tmp/vex_project";
                PreinitingScriptlet::new_from_str(
                    SourcePath::new(
                        Utf8Path::new(formatcp!("{DIR}/test.star")),
                        Utf8Path::new(DIR),
                    ),
                    formatdoc! {
                        r#"
                            load({}, 'unused')
                        "#,
                        path.quote()
                    },
                )
                .map(|_| ())
            }
        }

        LoadTest::new("toplevel")
            .path("abcdefghijklmnopqrstuvwxyz_0123456789.star")
            .ok();
        LoadTest::new("nested").path("aaa/bbb/ccc.star").ok();
        LoadTest::new("relative-toplevel").path("./aaa.star").ok();
        LoadTest::new("relative-nested")
            .path("./aaa/bbb/ccc.star")
            .ok();
        LoadTest::new("parent-toplevel").path("../aaa.star").ok();
        LoadTest::new("parent-nested")
            .path("../../../aaa/bbb/ccc.star")
            .ok();

        LoadTest::new("dash")
            .path("---.star")
            .causes("load path can only contain a-z, 0-9, `_`, `.` and `/`, found `-`");
        LoadTest::new("backslashes")
            .path(r".\\.\\aaa.star")
            .causes(r"load path can only contain a-z, 0-9, `_`, `.` and `/`, found `\`");
        LoadTest::new("extra-starting-current-dir")
            .path("././aaa.star")
            .causes("load path cannot contain multiple `./`");
        LoadTest::new("current-dir-in-parent-dir")
            .path(".././aaa.star")
            .causes("load path cannot contain both `./` and `../`");
        LoadTest::new("parent-op-in-current-dir")
            .path("./../aaa.star")
            .causes("load path cannot contain both `./` and `../`");
        LoadTest::new("midway-current-dir")
            .path("aaa/./bbb.star")
            .causes("load path can only have path operators at the start");
        LoadTest::new("midway-parent-dir")
            .path("aaa/../bbb.star")
            .causes("load path can only have path operators at the start");
        LoadTest::new("successive-slashes")
            .path("aaa//bbb.star")
            .causes("load path cannot contain `//`");
        LoadTest::new("empty")
            .path("")
            .causes("load path cannot be empty");
        LoadTest::new("absolute-unix")
            .path("/aaa.star")
            .causes("load path cannot be absolute");
        LoadTest::new("absolute-windows-uppercase")
            .path("C:/aaa.star")
            .causes("load path can only contain a-z, 0-9, `_`, `.` and `/`, found `C`");
        LoadTest::new("absolute-windows-lowercase")
            .path("c:/aaa.star")
            .causes("load path can only contain a-z, 0-9, `_`, `.` and `/`, found `:`");
        LoadTest::new("wrong-extension")
            .path("aaa.starlark")
            .causes("load path must have the `.star` extension");
        LoadTest::new("short-components")
            .path("aa/bb/ccc.star")
            .causes("load path components must be at least 3 characters");
        LoadTest::new("short-stem")
            .path("aa.star")
            .causes("load path stem must be at least 3 characters");
        LoadTest::new("nested-short-stem")
            .path("aaa/bbb/cc.star")
            .causes("load path stem must be at least 3 characters");
        LoadTest::new("uppercase-firbidden")
            .path("AAA.star")
            .causes("load path can only contain a-z, 0-9, `_`, `.` and `/`, found `A`");
        LoadTest::new("invalid-rune-emoji")
            .path("🤸🪑🏌️.star")
            .causes("load path can only contain a-z, 0-9, `_`, `.` and `/`, found `🤸`");
        LoadTest::new("no-stem")
            .path(".star")
            .causes("load path stem must be at least 3 characters");
        LoadTest::new("hidden-files")
            .path(".secret.star")
            .causes("load path cannot have hidden components");
        LoadTest::new("hidden-dirs")
            .path("aaa/.secret/aaa.star")
            .causes("load path cannot have hidden components");
        LoadTest::new("midway-dots")
            .path("aaa/b.b/ccc.star")
            .causes("load path can only have a `.` in the file extension");
        LoadTest::new("many-extensions")
            .path("aaa/bbb.tar.star")
            .causes("load path must have the `.star` extension");
        LoadTest::new("successive-dots-as-component")
            .path("aaa/.../bbb.star")
            .causes("load path cannot contain successive dots in file component");
        LoadTest::new("successive-dots-in-component")
            .path("aaa..bbb.star")
            .causes("load path cannot contain successive dots in file component");
        LoadTest::new("successive-underscores")
            .path("a__a.star")
            .causes("load path cannot contain successive underscores");
        LoadTest::new("leading-underscore")
            .path("_aaa.star")
            .causes("load path cannot have underscores at component-ends");
        LoadTest::new("midway-leading-underscore")
            .path("aaa/_bbb.star")
            .causes("load path cannot have underscores at component-ends");
        LoadTest::new("trailing-underscore")
            .path("aaa_/bbb.star")
            .causes("load path cannot have underscores at component-ends");
        LoadTest::new("trailing-underscore-before-extension")
            .path("aaa/bbb_.star")
            .causes("load path cannot have underscores at end of stem");
        LoadTest::new("underscore-before-dot")
            .path("aaa/b_.b.star")
            .causes("load path must have the `.star` extension");
    }
}<|MERGE_RESOLUTION|>--- conflicted
+++ resolved
@@ -25,11 +25,7 @@
         handler_module::HandlerModule,
         print_handler::PrintHandler,
         query_cache::QueryCache,
-<<<<<<< HEAD
-        store::Loader,
-=======
-        store::{InitOptions, PreinitedModuleCache},
->>>>>>> 2e85cf54
+        store::{InitOptions, Loader},
         Intent, ObserverData, PreinitOptions,
     },
     source_path::{PrettyPath, SourcePath},

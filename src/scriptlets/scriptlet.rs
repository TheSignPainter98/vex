use std::{collections::HashSet, fs};

use camino::{Utf8Component, Utf8Path};
use const_format::formatcp;
use dupe::Dupe;
use lazy_static::lazy_static;
use regex::Regex;
use starlark::{
    analysis::AstModuleLint,
    environment::{FrozenModule, Globals, GlobalsBuilder, LibraryExtension, Module},
    errors::Lint,
    eval::Evaluator,
    syntax::{AstModule, Dialect},
    values::FrozenHeap,
};

use crate::{
    error::{Error, IOAction, InvalidLoadReason},
    result::Result,
    scriptlets::{
        action::Action,
        app_object::AppObject,
        event::EventKind,
        extra_data::{InvocationData, UnfrozenInvocationData},
        print_handler::PrintHandler,
        store::PreinitedModuleCache,
<<<<<<< HEAD
        query_cache::QueryCache,
        Intent, ObserverData,
=======
        Intent, ObserverData, PreinitOptions,
>>>>>>> 759d4f27
    },
    source_path::{PrettyPath, SourcePath},
};

#[derive(Debug)]
pub struct PreinitingScriptlet {
    pub path: SourcePath,
    toplevel: bool,
    ast: AstModule,
    loads_files: HashSet<PrettyPath>,
}

impl PreinitingScriptlet {
    pub fn new(path: SourcePath, toplevel: bool) -> Result<Self> {
        let code = fs::read_to_string(path.abs_path.as_str()).map_err(|cause| Error::IO {
            path: path.pretty_path.dupe(),
            action: IOAction::Read,
            cause,
        })?;
        Self::new_from_str(path, code, toplevel)
    }

    fn new_from_str(path: SourcePath, code: impl Into<String>, toplevel: bool) -> Result<Self> {
        let code = code.into();
        let ast = AstModule::parse(path.as_str(), code, &Dialect::Standard)?;
        Self::validate_loads(&ast, &path.pretty_path)?;
        let loads_files = ast
            .loads()
            .into_iter()
            .map(|load| PrettyPath::from(load.module_id))
            .collect();
        Ok(Self {
            path,
            toplevel,
            ast,
            loads_files,
        })
    }

    fn validate_loads(ast: &AstModule, path: &PrettyPath) -> Result<()> {
        ast.loads()
            .iter()
            .map(|l| LoadStatementModule(l.module_id))
            .try_for_each(|m| m.validate(path))
    }

    #[allow(unused)]
    pub fn lint(&self) -> Vec<Lint> {
        self.ast.lint(Some(&self.global_names()))
    }

    // #[allow(unused)]
    // pub fn typecheck(&self, globals: &Globals, ...) -> Result<()> {
    // // TODO(kcza): typecheck starlark before executing it!
    // }

    pub fn preinit(
        self,
        opts: &PreinitOptions,
        cache: &PreinitedModuleCache,
        frozen_heap: &FrozenHeap,
    ) -> Result<InitingScriptlet> {
        let Self {
            path,
            ast,
            toplevel,
            loads_files: _,
        } = self;
        let PreinitOptions { lenient } = opts;

        let preinited_module = {
            let preinited_module = Module::new();
            UnfrozenInvocationData::new(Action::Preiniting, path.pretty_path.dupe(), &QueryCache::new())
                .insert_into(&preinited_module);
            {
                let mut eval = Evaluator::new(&preinited_module);
                eval.set_loader(&cache);
                eval.set_print_handler(&PrintHandler);
                eval.eval_module(ast, &Self::globals(*lenient))?;
            };
            preinited_module.freeze()?
        };
        frozen_heap.add_reference(preinited_module.frozen_heap());

        Ok(InitingScriptlet {
            path,
            toplevel,
            preinited_module,
        })
    }

    fn globals(lenient: bool) -> Globals {
        let mut builder = GlobalsBuilder::extended_by(&[LibraryExtension::Print]);
        let app = AppObject::new(lenient);
        builder.set(AppObject::NAME, builder.alloc(app));
        builder.build()
    }

    fn global_names(&self) -> HashSet<String> {
        HashSet::from_iter(["vex".to_string()])
    }

    pub fn loads(&self) -> &HashSet<PrettyPath> {
        &self.loads_files
    }
}

pub struct LoadStatementModule<'a>(&'a str);

impl LoadStatementModule<'_> {
    pub const MIN_COMPONENT_LEN: usize = 3;

    pub fn validate(&self, current_file: &PrettyPath) -> Result<()> {
        let self_as_path = Utf8Path::new(self.0);
        let components = self_as_path.components().collect::<Vec<_>>();
        let invalid_load = |reason| Error::InvalidLoad {
            load: self.0.to_string(),
            module: current_file.dupe(),
            reason,
        };

        if self.0.is_empty() {
            return Err(invalid_load(InvalidLoadReason::Empty));
        }

        if let Some(forbidden_char) = self
            .0
            .chars()
            .find(|c| !matches!(c, 'a'..='z' | '0'..='9' | '/' | '.' | '_'))
        {
            return Err(invalid_load(InvalidLoadReason::ForbiddenChar(
                forbidden_char,
            )));
        }

        let is_unix_absolute = cfg!(target_os = "windows") && self_as_path.starts_with("/"); // Ensure consistent messaging.
        if self_as_path.is_absolute() || is_unix_absolute {
            return Err(invalid_load(InvalidLoadReason::Absolute));
        }

        let extension = self_as_path.extension();
        if !matches!(extension, Some("star")) {
            if self.0.len() == ".star".len() {
                // Override error message for slightly more intuitive one.
                return Err(invalid_load(InvalidLoadReason::TooShortStem));
            }
            return Err(invalid_load(InvalidLoadReason::IncorrectExtension));
        }

        if components
            .iter()
            .filter(|c| matches!(c, Utf8Component::Normal(_)))
            .any(|c| c.as_str().len() < Self::MIN_COMPONENT_LEN)
        {
            return Err(invalid_load(InvalidLoadReason::TooShortComponent));
        }

        let Some(stem) = self_as_path.file_stem() else {
            return Err(invalid_load(InvalidLoadReason::Dir));
        };
        if stem.len() < Self::MIN_COMPONENT_LEN {
            return Err(invalid_load(InvalidLoadReason::TooShortStem));
        }
        if stem.ends_with('_') {
            return Err(invalid_load(InvalidLoadReason::UnderscoreAtEndOfStem));
        }

        if components
            .iter()
            .filter(|c| matches!(c, Utf8Component::Normal(_)))
            .any(|c| c.as_str().contains(".."))
        {
            return Err(invalid_load(InvalidLoadReason::SuccessiveDots));
        }

        if components
            .iter()
            .filter(|c| matches!(c, Utf8Component::Normal(_)))
            .any(|c| c.as_str().starts_with('.'))
        {
            return Err(invalid_load(InvalidLoadReason::HiddenComponent));
        }
        if components[..components.len() - 1]
            .iter()
            .filter(|c| matches!(c, Utf8Component::Normal(_)))
            .any(|c| c.as_str().contains('.'))
        {
            return Err(invalid_load(InvalidLoadReason::MidwayDot));
        }
        if components[components.len() - 1]
            .as_str()
            .chars()
            .filter(|c| *c == '.')
            .count()
            > 1
        {
            return Err(invalid_load(InvalidLoadReason::IncorrectExtension));
        }

        if self.0.contains("//") {
            return Err(invalid_load(InvalidLoadReason::DoubleSlash));
        }

        let dumb_components = self.0.split('/').collect::<Vec<_>>();
        match components.first().expect("internal error: path empty") {
            Utf8Component::CurDir => {
                if dumb_components[1..].contains(&".") {
                    return Err(invalid_load(InvalidLoadReason::MultipleCurDirs));
                }
                if components
                    .iter()
                    .any(|c| matches!(c, Utf8Component::ParentDir))
                {
                    return Err(invalid_load(InvalidLoadReason::MixedPathOperators));
                }
            }
            Utf8Component::ParentDir => {
                if dumb_components.contains(&".") {
                    return Err(invalid_load(InvalidLoadReason::MixedPathOperators));
                }
            }
            _ => {
                if dumb_components.contains(&".") || dumb_components.contains(&"..") {
                    return Err(invalid_load(InvalidLoadReason::MidwayPathOperator));
                }
            }
        }

        if self.0.contains("__") {
            return Err(invalid_load(InvalidLoadReason::SuccessiveUnderscores));
        }

        if components
            .iter()
            .filter(|c| matches!(c, Utf8Component::Normal(_)))
            .map(|c| c.as_str())
            .any(|c| c.starts_with('_') || c.ends_with('_'))
        {
            return Err(invalid_load(InvalidLoadReason::UnderscoresAtEndOfComponent));
        }

        // Catch-all case in case any specfic error has been missed.
        lazy_static! {
            static ref VALID_PATH: Regex = {
                const VALID_COMPONENT: &str = "[a-z0-9][a-z0-9_]+[a-z0-9]";
                Regex::new(formatcp!(
                    r"^(\./|(\.\./)+)?({VALID_COMPONENT}/)*{VALID_COMPONENT}\.star$"
                ))
                .unwrap()
            };
        };
        if !VALID_PATH.is_match(self.0) {
            return Err(invalid_load(InvalidLoadReason::NonSpecific));
        }

        Ok(())
    }
}

#[derive(Debug)]
pub struct InitingScriptlet {
    pub path: SourcePath,
    toplevel: bool,
    pub preinited_module: FrozenModule,
}

impl InitingScriptlet {
    pub fn init(self, frozen_heap: &FrozenHeap) -> Result<ObserverData> {
        let Self {
            path,
            toplevel,
            preinited_module,
        } = self;

        let Some(init) = preinited_module.get_option("init")? else {
            if toplevel {
                return Err(Error::NoInit(path.pretty_path.dupe()));
            }
            // Non-toplevel scriptlets may be helper libraries.
            let observer_data = ObserverData::empty();
            return Ok(observer_data);
        };

        let module = {
            let module = Module::new();
            {
                UnfrozenInvocationData::new(Action::Initing, path.pretty_path.dupe(), &QueryCache::new())
                    .insert_into(&module);
                let mut eval = Evaluator::new(&module);
                eval.set_print_handler(&PrintHandler);
                eval.eval_function(init.value(), &[], &[])?;
            }
            module.freeze()?
        };
        frozen_heap.add_reference(module.frozen_heap());

        let observer_data = {
            let invocation_data = InvocationData::get_from(&module);
            let intents = invocation_data.intents();
            let mut observer_data = ObserverData::with_capacity(intents.len());
            intents.iter().for_each(|intent| match intent {
                Intent::Observe {
                    event_kind: EventKind::OpenProject,
                    observer,
                } => observer_data.add_open_project_observer(observer.dupe()),
                Intent::Observe {
                    event_kind: EventKind::OpenFile,
                    observer,
                } => observer_data.add_open_file_observer(observer.dupe()),
                _ => {}
            });
            observer_data
        };
        if observer_data.len() == 0 {
            return Err(Error::NoObservers(path.pretty_path));
        }
        Ok(observer_data)
    }

    pub fn is_vex(&self) -> bool {
        self.preinited_module
            .get_option("init")
            .is_ok_and(|o| o.is_some())
    }
}

#[cfg(test)]
mod test {
    use camino::Utf8Path;
    use const_format::formatcp;
    use indoc::{formatdoc, indoc};
    use insta::assert_snapshot;
    use uniquote::Quote;

    use crate::{
        result::Result, scriptlets::scriptlet::PreinitingScriptlet, source_path::SourcePath,
        vextest::VexTest,
    };

    #[test]
    fn global_names_consistent() {
        // TODO(kcza): complete me once linting is added!
        // let scriptlet = PreinitingScriptlet::new_from_str(
        //     Utf8PathBuf::from("consistency.star"),
        //     "".into(),
        //     true,
        // )
        // .unwrap();
        // let global_names = HashSet::from_iter(
        //     PreinitingScriptlet::globals()
        //         .names()
        //         .map(|n| n.to_string()),
        // );
        // assert_eq!(scriptlet.global_names(), global_names);
        // TODO(kcza): complete me once linting is added!
    }

    #[test]
    fn syntax_error() {
        VexTest::new("incomplete-binary")
            .with_scriptlet("vexes/test.star", "x+")
            .try_run()
            .expect_err("unexpected success");
    }

    #[test]
    fn missing_init() {
        VexTest::new("no-init")
            .with_scriptlet("vexes/test.star", "")
            .returns_error(r"test\.star declares no init function")
    }

    #[test]
    fn no_callbacks() {
        VexTest::new("no-callbacks")
            .with_scriptlet(
                "vexes/test.star",
                indoc! {r#"
                    def init():
                        pass
                "#},
            )
            .returns_error(r"test\.star observes no events");
    }

    #[test]
    fn bad_search() {
        assert_snapshot!(VexTest::new("no-args")
            .with_scriptlet(
                "vexes/test.star",
                indoc! {r#"
                    def init():
                        vex.observe('open_project', on_open_project)

                    def on_open_project(event):
                        vex.search()
                "#},
            )
            .try_run()
            .unwrap_err());
        assert_snapshot!(VexTest::new("no-query")
            .with_scriptlet(
                "vexes/test.star",
                indoc! {r#"
                    def init():
                        vex.observe('open_project', on_open_project)

                    def on_open_project(event):
                        vex.search(
                            'rust',
                        )
                "#},
            )
            .try_run()
            .unwrap_err());
        assert_snapshot!(VexTest::new("no-query-match-listener")
            .with_scriptlet(
                "vexes/test.star",
                indoc! {r#"
                    def init():
                        vex.observe('open_project', on_open_project)

                    def on_open_project(event):
                        vex.search(
                            'rust',
                            '(binary_expression)',
                        )
                "#},
            )
            .try_run()
            .unwrap_err());
    }

    #[test]
    fn unknown_event() {
        VexTest::new("unknown-event")
            .with_scriptlet(
                "vexes/test.star",
                indoc! {r#"
                    def init():
                        vex.observe('smissmass', on_smissmass)

                    def on_smissmass(event):
                        pass
                "#},
            )
            .returns_error("unknown event 'smissmass'");
    }

    #[test]
    fn app_object_attr_availability() {
        enum Availability {
            Available,
            Unavailable,
        }
        use Availability::*;

        let test_preiniting_availability = |name, availability, call| {
            let result = VexTest::new(format!("preiniting-{name}"))
                .with_scriptlet("vexes/test.star", call)
                .try_run();
            match availability {
                Available => {
                    result.unwrap();
                }
                Unavailable => assert!(result
                    .unwrap_err()
                    .to_string()
                    .contains(&format!("{name} unavailable while preiniting"))),
            }
        };
        test_preiniting_availability(
            "vex.search",
            Unavailable,
            "vex.search('rust', '(source_file)', lambda x: x)",
        );
        test_preiniting_availability(
            "vex.observe",
            Unavailable,
            "vex.observe('open_file', lambda x: x)",
        );
        test_preiniting_availability("vex.warn", Unavailable, "vex.warn('oh no!')");

        let assert_available_initing = |name, call| {
            VexTest::new(format!("initing-{name}"))
                .with_scriptlet(
                    "vexes/test.star",
                    formatdoc! {r#"
                        def init():
                            {call}
                            vex.observe('open_project', lambda x: x)
                    "#},
                )
                .returns_error(format!("{name} unavailable while initing"));
        };
        assert_available_initing("vex.warn", "vex.warn('oh no!')");

        let test_vexing_open_availability = |name, availability, call| {
            let result = VexTest::new(format!("vexing-{name}"))
                .with_scriptlet(
                    "vexes/test.star",
                    formatdoc! {r#"
                        def init():
                            vex.observe('open_project', on_open_project)
                            vex.observe('open_file', on_open_file)

                        def on_open_project(event):
                            {call}

                        def on_open_file(event):
                            {call}
                    "#},
                )
                .try_run();
            match availability {
                Available => drop(result.unwrap()),
                Unavailable => {
                    let err = result.unwrap_err().to_string();
                    assert!(
                        err.contains(&format!("{name} unavailable while")),
                        "wrong error, got {err}"
                    );
                }
            }
        };
        test_vexing_open_availability(
            "vex.search",
            Available,
            "vex.search('rust', '(source_file)', lambda x: x)",
        );
        test_vexing_open_availability(
            "vex.observe",
            Unavailable,
            "vex.observe('open_file', lambda x: x)",
        );
        test_vexing_open_availability("vex.warn", Available, "vex.warn('oh no!')");

        let test_vexing_match_availability = |name, availability, call| {
            let result = VexTest::new(format!("vexing-{name}"))
                .with_scriptlet(
                    "vexes/test.star",
                    formatdoc! {r#"
                        def init():
                            vex.observe('open_project', on_open_project)

                        def on_open_project(event):
                            vex.search(
                                'rust',
                                '(source_file)',
                                on_match,
                            )

                        def on_match(event):
                            {call}
                    "#},
                )
                .with_source_file(
                    "src/main.rs",
                    indoc! {r#"
                        fn main() {
                            assert_eq!(2 + 2, 5);
                        }
                    "#},
                )
                .try_run();
            match availability {
                Available => drop(result.unwrap()),
                Unavailable => {
                    let err = result.unwrap_err().to_string();
                    assert!(
                        err.contains(&format!("{name} unavailable while handling match")),
                        "wrong error, got {err}"
                    );
                }
            }
        };
        test_vexing_match_availability(
            "vex.search",
            Unavailable,
            "vex.search('rust', '(source_file)', lambda x: x)",
        );
        test_vexing_match_availability(
            "vex.observe",
            Unavailable,
            "vex.observe('open_file', lambda x: x)",
        );
        test_vexing_match_availability("vex.warn", Available, "vex.warn('oh no!')");
    }

    #[test]
    fn invalid_global() {
        VexTest::new("invalid global")
            .with_scriptlet("vexes/test.star", "problems()")
            .returns_error("not found")
    }

    #[test]
    fn loads() {
        VexTest::new("valid")
            .with_scriptlet(
                "vexes/test.star",
                indoc! {r#"
                    load('lib/helper.star', imported_on_open_project='on_open_project')

                    def init():
                        vex.observe('open_project', imported_on_open_project)
                "#},
            )
            .with_scriptlet(
                "vexes/lib/helper.star",
                indoc! {r#"
                    def on_open_project(event):
                        pass
                "#},
            )
            .assert_irritation_free();
        VexTest::new("nonexistent-loads")
            .with_scriptlet("vexes/test.star", "load('i_do_not_exist.star', 'x')")
            .returns_error(r"cannot find module 'i_do_not_exist\.star'");
        VexTest::new("cycle-loop")
            .with_scriptlet("vexes/test.star", "load('test.star', '_')")
            .returns_error(r"import cycle detected: test\.star -> test\.star");
        VexTest::new("cycle-simple")
            .with_scriptlet("vexes/test.star", "load('111.star', '_')")
            .with_scriptlet("vexes/111.star", r#"load('222.star', '_')"#)
            .with_scriptlet("vexes/222.star", r#"load('111.star', '_')"#)
            .returns_error(r"import cycle detected: 111\.star -> 222\.star -> 111\.star");
        VexTest::new("cycle-complex")
            .with_scriptlet("vexes/test.star", "load('111.star', '_')")
            .with_scriptlet("vexes/111.star", r#"load('222.star', '_')"#)
            .with_scriptlet("vexes/222.star", r#"load('333.star', '_')"#)
            .with_scriptlet("vexes/333.star", r#"load('lib/444.star', '_')"#)
            .with_scriptlet("vexes/lib/444.star", r#"load('111.star', '_')"#)
            .returns_error(
                r"import cycle detected: 111\.star -> 222\.star -> 333\.star -> lib(/|\\)444.star -> 111.star",
            );
    }

    #[test]
    fn load_validation() {
        #[derive(Default)]
        struct LoadTest {
            name: &'static str,
            path: Option<&'static str>,
        }

        impl LoadTest {
            fn new(name: &'static str) -> Self {
                Self {
                    name,
                    ..Self::default()
                }
            }

            fn path(mut self, path: &'static str) -> Self {
                self.path = Some(path);
                self
            }

            fn ok(self) {
                self.run().unwrap();
            }

            fn causes(self, message: &'static str) {
                let expected_message = format!(
                    "cannot load {}: {message}",
                    self.path.expect("path not set").replace(r"\\", r"\")
                );
                assert_eq!(expected_message, self.run().unwrap_err().to_string());
            }

            fn run(self) -> Result<()> {
                let Self { name, path } = self;
                let path = path.expect("path not set");
                eprintln!("running test {name} with {path:?}...");
                println!(r#"load({}, 'unused') "#, path.quote());

                const DIR: &str = "/tmp/vex_project";
                PreinitingScriptlet::new_from_str(
                    SourcePath::new(
                        Utf8Path::new(formatcp!("{DIR}/test.star")),
                        Utf8Path::new(DIR),
                    ),
                    formatdoc! {
                        r#"
                            load({}, 'unused')
                        "#,
                        path.quote()
                    },
                    false,
                )
                .map(|_| ())
            }
        }

        LoadTest::new("toplevel")
            .path("abcdefghijklmnopqrstuvwxyz_0123456789.star")
            .ok();
        LoadTest::new("nested").path("aaa/bbb/ccc.star").ok();
        LoadTest::new("relative-toplevel").path("./aaa.star").ok();
        LoadTest::new("relative-nested")
            .path("./aaa/bbb/ccc.star")
            .ok();
        LoadTest::new("parent-toplevel").path("../aaa.star").ok();
        LoadTest::new("parent-nested")
            .path("../../../aaa/bbb/ccc.star")
            .ok();

        LoadTest::new("dash")
            .path("---.star")
            .causes("load path can only contain a-z, 0-9, `_`, `.` and `/`, found `-`");
        LoadTest::new("backslashes")
            .path(r".\\.\\aaa.star")
            .causes(r"load path can only contain a-z, 0-9, `_`, `.` and `/`, found `\`");
        LoadTest::new("extra-starting-current-dir")
            .path("././aaa.star")
            .causes("load path cannot contain multiple `./`");
        LoadTest::new("current-dir-in-parent-dir")
            .path(".././aaa.star")
            .causes("load path cannot contain both `./` and `../`");
        LoadTest::new("parent-op-in-current-dir")
            .path("./../aaa.star")
            .causes("load path cannot contain both `./` and `../`");
        LoadTest::new("midway-current-dir")
            .path("aaa/./bbb.star")
            .causes("load path can only have path operators at the start");
        LoadTest::new("midway-parent-dir")
            .path("aaa/../bbb.star")
            .causes("load path can only have path operators at the start");
        LoadTest::new("successive-slashes")
            .path("aaa//bbb.star")
            .causes("load path cannot contain `//`");
        LoadTest::new("empty")
            .path("")
            .causes("load path cannot be empty");
        LoadTest::new("absolute-unix")
            .path("/aaa.star")
            .causes("load path cannot be absolute");
        LoadTest::new("absolute-windows-uppercase")
            .path("C:/aaa.star")
            .causes("load path can only contain a-z, 0-9, `_`, `.` and `/`, found `C`");
        LoadTest::new("absolute-windows-lowercase")
            .path("c:/aaa.star")
            .causes("load path can only contain a-z, 0-9, `_`, `.` and `/`, found `:`");
        LoadTest::new("wrong-extension")
            .path("aaa.starlark")
            .causes("load path must have the `.star` extension");
        LoadTest::new("short-components")
            .path("aa/bb/ccc.star")
            .causes("load path components must be at least 3 characters");
        LoadTest::new("short-stem")
            .path("aa.star")
            .causes("load path stem must be at least 3 characters");
        LoadTest::new("nested-short-stem")
            .path("aaa/bbb/cc.star")
            .causes("load path stem must be at least 3 characters");
        LoadTest::new("uppercase-firbidden")
            .path("AAA.star")
            .causes("load path can only contain a-z, 0-9, `_`, `.` and `/`, found `A`");
        LoadTest::new("invalid-rune-emoji")
            .path("🤸🪑🏌️.star")
            .causes("load path can only contain a-z, 0-9, `_`, `.` and `/`, found `🤸`");
        LoadTest::new("no-stem")
            .path(".star")
            .causes("load path stem must be at least 3 characters");
        LoadTest::new("hidden-files")
            .path(".secret.star")
            .causes("load path cannot have hidden components");
        LoadTest::new("hidden-dirs")
            .path("aaa/.secret/aaa.star")
            .causes("load path cannot have hidden components");
        LoadTest::new("midway-dots")
            .path("aaa/b.b/ccc.star")
            .causes("load path can only have a `.` in the file extension");
        LoadTest::new("many-extensions")
            .path("aaa/bbb.tar.star")
            .causes("load path must have the `.star` extension");
        LoadTest::new("successive-dots-as-component")
            .path("aaa/.../bbb.star")
            .causes("load path cannot contain successive dots in file component");
        LoadTest::new("successive-dots-in-component")
            .path("aaa..bbb.star")
            .causes("load path cannot contain successive dots in file component");
        LoadTest::new("successive-underscores")
            .path("a__a.star")
            .causes("load path cannot contain successive underscores");
        LoadTest::new("leading-underscore")
            .path("_aaa.star")
            .causes("load path cannot have underscores at component-ends");
        LoadTest::new("midway-leading-underscore")
            .path("aaa/_bbb.star")
            .causes("load path cannot have underscores at component-ends");
        LoadTest::new("trailing-underscore")
            .path("aaa_/bbb.star")
            .causes("load path cannot have underscores at component-ends");
        LoadTest::new("trailing-underscore-before-extension")
            .path("aaa/bbb_.star")
            .causes("load path cannot have underscores at end of stem");
        LoadTest::new("underscore-before-dot")
            .path("aaa/b_.b.star")
            .causes("load path must have the `.star` extension");
    }
}<|MERGE_RESOLUTION|>--- conflicted
+++ resolved
@@ -24,12 +24,8 @@
         extra_data::{InvocationData, UnfrozenInvocationData},
         print_handler::PrintHandler,
         store::PreinitedModuleCache,
-<<<<<<< HEAD
         query_cache::QueryCache,
-        Intent, ObserverData,
-=======
         Intent, ObserverData, PreinitOptions,
->>>>>>> 759d4f27
     },
     source_path::{PrettyPath, SourcePath},
 };

#![deny(missing_debug_implementations)]

#[cfg(test)]
#[macro_use]
extern crate pretty_assertions;

mod check_id;
mod cli;
mod context;
mod error;
mod irritation;
mod logger;
mod plural;
mod result;
mod scriptlets;
mod source_file;
mod source_path;
mod supported_language;
mod trigger;
mod verbosity;
mod vex;

#[cfg(test)]
mod vextest;

use std::{env, fs, process::ExitCode};

use camino::{Utf8Path, Utf8PathBuf};
use clap::Parser as _;
<<<<<<< HEAD
use cli::{DumpCmd, InitCmd, ListCmd, MaxProblems, ToList};
=======
use cli::{ListCmd, MaxProblems, ParseCmd, ToList};
>>>>>>> 759d4f27
use dupe::Dupe;
use lazy_static::lazy_static;
use log::{info, log_enabled, trace, warn};
use owo_colors::{OwoColorize, Stream, Style};
use source_file::SourceFile;
use strum::IntoEnumIterator;
use tree_sitter::QueryCursor;

use crate::{
    check_id::CheckId,
    cli::{Args, CheckCmd, Command},
    context::Context,
    error::{Error, IOAction},
    irritation::Irritation,
    plural::Plural,
    result::Result,
    scriptlets::{
        event::{Event, MatchEvent, OpenFileEvent, OpenProjectEvent},
        Intent, PreinitOptions, PreinitingStore, QueryCaptures, VexingStore,
    },
    source_path::{PrettyPath, SourcePath},
    supported_language::SupportedLanguage,
    trigger::FilePattern,
    verbosity::Verbosity,
};

// TODO(kcza): move the subcommands to separate files
fn main() -> ExitCode {
    match run() {
        Ok(c) => c,
        Err(e) => {
            eprintln!("{e}");
            ExitCode::FAILURE
        }
    }
}

fn run() -> Result<ExitCode> {
    let args = Args::parse();
    logger::init(Verbosity::try_from(args.verbosity_level)?)?;

    match args.command {
        Command::List(list_args) => list(list_args),
        Command::Check(cmd_args) => check(cmd_args),
<<<<<<< HEAD
        Command::Dump(dump_args) => dump(dump_args),
        Command::Init(init_args) => init(init_args),
=======
        Command::Parse(parse_args) => parse(parse_args),
        Command::Init => init(),
>>>>>>> 759d4f27
    }?;

    Ok(logger::exit_code())
}

fn list(list_args: ListCmd) -> Result<()> {
    match list_args.what {
        ToList::Checks => {
            let ctx = Context::acquire()?;
            let store = PreinitingStore::new(&ctx)?.preinit(PreinitOptions::default())?;
            store
                .vexes()
                .flat_map(|vex| CheckId::try_from(&vex.path.pretty_path))
                .for_each(|id| println!("{}", id));
        }
        ToList::Languages => SupportedLanguage::iter().for_each(|lang| println!("{}", lang)),
    }
    Ok(())
}

lazy_static! {
    static ref SUCCESS_STYLE: Style = Style::new().green().bold();
}

fn check(cmd_args: CheckCmd) -> Result<()> {
    let ctx = Context::acquire()?;
    let store = {
        let preinit_opts = PreinitOptions {
            lenient: cmd_args.lenient,
        };
        PreinitingStore::new(&ctx)?.preinit(preinit_opts)?.init()?
    };

    let RunData {
        irritations,
        num_files_scanned,
    } = vex(&ctx, &store, cmd_args.max_problems)?;
    irritations.iter().for_each(|irr| println!("{irr}"));
    if log_enabled!(log::Level::Info) {
        info!(
            "scanned {}",
            Plural::new(num_files_scanned, "file", "files"),
        );
    }
    if !irritations.is_empty() {
        warn!(
            "found {}",
            Plural::new(irritations.len(), "problem", "problems"),
        );
    } else {
        println!(
            "{}: no problems found",
            "success".if_supports_color(Stream::Stdout, |text| text.style(*SUCCESS_STYLE))
        );
    }

    Ok(())
}

#[derive(Debug)]
struct RunData {
    irritations: Vec<Irritation>,
    num_files_scanned: usize,
}

impl RunData {
    #[cfg(test)]
    fn into_irritations(self) -> Vec<Irritation> {
        self.irritations
    }
}

fn vex(ctx: &Context, store: &VexingStore, max_problems: MaxProblems) -> Result<RunData> {
    let files = {
        let mut paths = Vec::new();
        let ignores = ctx
            .ignores
            .clone()
            .into_inner()
            .into_iter()
            .map(|ignore| ignore.compile(&ctx.project_root))
            .collect::<Result<Vec<_>>>()?;
        let allows = ctx
            .allows
            .clone()
            .into_iter()
            .map(|allow| allow.compile(&ctx.project_root))
            .collect::<Result<Vec<_>>>()?;
        walkdir(
            ctx,
            ctx.project_root.as_ref(),
            &ignores,
            &allows,
            &mut paths,
        )?;
        paths
            .into_iter()
            .map(|p| SourcePath::new(&p, &ctx.project_root))
            .map(SourceFile::new)
            .collect::<Result<Vec<_>>>()?
    };

    let mut irritations = vec![];
    let frozen_heap = store.frozen_heap();
    let project_queries = {
        let mut project_queries = Vec::with_capacity(store.project_queries_hint());
        let path = ctx.project_root.dupe();
        store
            .observer_data()
            .handle(Event::OpenProject(OpenProjectEvent::new(path)), frozen_heap)?
            .iter()
            .for_each(|intent| match intent {
                Intent::Find {
                    language,
                    query,
                    on_match,
                } => project_queries.push((*language, query.dupe(), on_match.dupe())),
                Intent::Observe { .. } => panic!("internal error: non-init observe"),
                Intent::Warn(irr) => irritations.push(irr.clone()),
            });
        project_queries
    };

    for file in &files {
        let Some(language) = file.language() else {
            if log_enabled!(log::Level::Info) {
                info!("skipping {}", file.path());
            }
            continue;
        };

        let file_queries = {
            let mut file_queries = Vec::with_capacity(store.file_queries_hint());
            let path = file.path().pretty_path.dupe();
            store
                .observer_data()
                .handle(Event::OpenFile(OpenFileEvent::new(path)), frozen_heap)?
                .iter()
                .for_each(|intent| match intent {
                    Intent::Find {
                        language,
                        query,
                        on_match,
                    } => file_queries.push((*language, query.dupe(), on_match.dupe())),
                    Intent::Observe { .. } => panic!("internal error: non-init observe"),
                    Intent::Warn(irr) => irritations.push(irr.clone()),
                });
            file_queries
        };

        if project_queries
            .iter()
            .chain(file_queries.iter())
            .all(|(l, _, _)| *l != language)
        {
            continue; // No need to parse, the user will never search this.
        }
        let parsed_file = file.parse()?;
        project_queries
            .iter()
            .chain(file_queries.iter())
            .filter(|(l, _, _)| *l == language)
            .try_for_each(|(_, query, on_match)| {
                QueryCursor::new()
                    .matches(
                        query,
                        parsed_file.tree.root_node(),
                        parsed_file.content.as_bytes(),
                    )
                    .try_for_each(|qmatch| {
                        let event = {
                            let path = &parsed_file.path.pretty_path;
                            let captures = QueryCaptures::new(query, &qmatch, &parsed_file);
                            Event::Match(MatchEvent::new(path.dupe(), captures))
                        };
                        on_match.handle(event, frozen_heap)?.iter().for_each(
                            |intent| match intent {
                                Intent::Find { .. } => {
                                    panic!("internal error: find intended during find")
                                }
                                Intent::Observe { .. } => {
                                    panic!("internal error: non-init observe")
                                }
                                Intent::Warn(irr) => irritations.push(irr.clone()),
                            },
                        );

                        Ok::<_, Error>(())
                    })
            })?;
    }

    irritations.sort();
    if let MaxProblems::Limited(max) = max_problems {
        let max = max as usize;
        if max < irritations.len() {
            irritations.truncate(max);
        }
    }
    Ok(RunData {
        irritations,
        num_files_scanned: files.len(),
    })
}

fn walkdir(
    ctx: &Context,
    path: &Utf8Path,
    ignores: &[FilePattern],
    allows: &[FilePattern],
    paths: &mut Vec<Utf8PathBuf>,
) -> Result<()> {
    if log_enabled!(log::Level::Trace) {
        trace!("walking {path}");
    }
    let entries = fs::read_dir(path).map_err(|cause| Error::IO {
        path: PrettyPath::new(path),
        action: IOAction::Read,
        cause,
    })?;
    for entry in entries {
        let entry = entry.map_err(|cause| Error::IO {
            path: PrettyPath::new(path),
            action: IOAction::Read,
            cause,
        })?;
        let entry_path = Utf8PathBuf::try_from(entry.path())?;
        let metadata = fs::symlink_metadata(&entry_path).map_err(|cause| Error::IO {
            path: PrettyPath::new(&entry_path),
            action: IOAction::Read,
            cause,
        })?;
        let is_dir = metadata.is_dir();

        let project_relative_path =
            Utf8Path::new(&entry_path.as_str()[ctx.project_root.as_str().len()..]);
        if !allows.iter().any(|p| p.matches(project_relative_path)) {
            let hidden = project_relative_path
                .file_name()
                .is_some_and(|name| name.starts_with('.'));
            if hidden || ignores.iter().any(|p| p.matches(project_relative_path)) {
                if log_enabled!(log::Level::Info) {
                    let dir_marker = if is_dir { "/" } else { "" };
                    info!("ignoring {project_relative_path}{dir_marker}");
                }
                continue;
            }
        }

        if metadata.is_symlink() {
            if log_enabled!(log::Level::Info) {
                let symlink_path = entry_path.strip_prefix(ctx.project_root.as_ref())?;
                info!("ignoring /{symlink_path} (symlink)");
            }
        } else if is_dir {
            walkdir(ctx, &entry_path, ignores, allows, paths)?;
        } else if metadata.is_file() {
            paths.push(entry_path);
        } else {
            panic!("unreachable");
        }
    }

    Ok(())
}

fn parse(parse_args: ParseCmd) -> Result<()> {
    let cwd = Utf8PathBuf::try_from(env::current_dir().map_err(|e| Error::IO {
        path: PrettyPath::new(Utf8Path::new(&parse_args.path)),
        action: IOAction::Read,
        cause: e,
    })?)?;
    let src_path = SourcePath::new_in(&parse_args.path, &cwd);
    let src_file = SourceFile::new(src_path)?.parse()?;
    println!("{}", src_file.tree.root_node().to_sexp());

    Ok(())
}

fn init(init_args: InitCmd) -> Result<()> {
    let cwd = Utf8PathBuf::try_from(env::current_dir().map_err(|cause| Error::IO {
        path: PrettyPath::new(Utf8Path::new(".")),
        action: IOAction::Read,
        cause,
    })?)?;
    Context::init(cwd, init_args.force)?;
    let queries_dir = Context::acquire()?.manifest.queries_dir;
    println!(
        "{}: vex initialised, now add style rules in ./{}/",
        "success".if_supports_color(Stream::Stdout, |text| text.style(*SUCCESS_STYLE)),
        queries_dir.as_str(),
    );
    Ok(())
}

#[cfg(test)]
mod test {
    use std::{fs::File, io::Write, path};

    use indoc::indoc;
    use insta::assert_yaml_snapshot;
    use joinery::JoinableIterator;
    use tempfile::TempDir;

    use crate::vextest::VexTest;

    use super::*;

    struct TestFile {
        _dir: TempDir,
        path: Utf8PathBuf,
    }

    impl TestFile {
        fn new(path: impl AsRef<str>, content: impl AsRef<[u8]>) -> TestFile {
            let dir = tempfile::tempdir().unwrap();
            let file_path = Utf8PathBuf::try_from(dir.path().to_path_buf())
                .unwrap()
                .join(path.as_ref());

            fs::create_dir_all(file_path.parent().unwrap()).unwrap();
            File::create(&file_path)
                .unwrap()
                .write_all(content.as_ref())
                .unwrap();

            TestFile {
                _dir: dir,
                path: file_path,
            }
        }
    }

    #[test]
    fn parse_valid_file() {
        let test_file = TestFile::new(
            "path/to/file.rs",
            indoc! {r#"
                fn add(a: i32, b: i32) -> i32 {
                    a + b
                }
            "#},
        );

        let args = Args::try_parse_from(["vex", "parse", test_file.path.as_str()]).unwrap();
        let cmd = args.command.into_parse_cmd().unwrap();
        parse(cmd).unwrap();
    }

    #[test]
    fn parse_nonexistent_file() {
        let file_path = "/i/do/not/exist.rs";
        let args = Args::try_parse_from(["vex", "parse", file_path]).unwrap();
        let cmd = args.command.into_parse_cmd().unwrap();
        let err = parse(cmd).unwrap_err();
        if cfg!(target_os = "windows") {
            assert_eq!(
                err.to_string(),
                "cannot read /i/do/not/exist.rs: The system cannot find the path specified. (os error 3)"
            );
        } else {
            assert_eq!(
                err.to_string(),
                "cannot read /i/do/not/exist.rs: No such file or directory (os error 2)"
            );
        }
    }

    #[test]
    fn parse_invalid_file() {
        let test_file = TestFile::new(
            "src/file.rs",
            indoc! {r#"
                i am not valid a valid rust file!
            "#},
        );
        let args = Args::try_parse_from(["vex", "parse", test_file.path.as_str()]).unwrap();
        let cmd = args.command.into_parse_cmd().unwrap();
        let err = parse(cmd).unwrap_err();
        assert_eq!(
            err.to_string(),
            format!(
                "cannot parse {} as rust",
                test_file.path.as_str().replace(path::MAIN_SEPARATOR, "/")
            )
        );
    }

    #[test]
    fn no_extension() {
        let test_file = TestFile::new("no-extension", "");
        let args = Args::try_parse_from(["vex", "parse", test_file.path.as_str()]).unwrap();
        let cmd = args.command.into_parse_cmd().unwrap();
        let err = parse(cmd).unwrap_err();

        // Assertion relaxed due to strange Github Actions Windows and Macos runner path handling.
        let expected = format!("cannot parse {}", PrettyPath::new(&test_file.path));
        assert!(
            err.to_string().ends_with(&expected),
            "unexpected error: expected {expected} but got {err}"
        );
    }

    #[test]
    fn unknown_extension() {
        let test_file = TestFile::new("file.unknown-extension", "");
        let args = Args::try_parse_from(["vex", "parse", test_file.path.as_str()]).unwrap();
        let cmd = args.command.into_parse_cmd().unwrap();
        let err = parse(cmd).unwrap_err();
        assert_eq!(
            err.to_string(),
            format!("cannot parse {}", PrettyPath::new(&test_file.path))
        );
    }

    #[test]
    fn max_problems() {
        const MAX: u32 = 47;
        let irritations = VexTest::new("max-problems")
            .with_max_problems(MaxProblems::Limited(MAX))
            .with_scriptlet(
                "vexes/var.star",
                indoc! {r#"
                    def init():
                        vex.observe('open_project', on_open_project)

                    def on_open_project(event):
                        vex.search(
                            'rust',
                            '(integer_literal) @num',
                            on_match,
                        )

                    def on_match(event):
                        vex.warn('oh no a number!', at=(event.captures['num'], 'num'))
                "#},
            )
            .with_source_file(
                "src/main.rs",
                indoc! {r#"
                    fn main() {
                        let x = 1 + 2 + 3 + 4 + 5 + 6 + 8 + 9 + 10;
                        let x = 1 + 2 + 3 + 4 + 5 + 6 + 8 + 9 + 10;
                        let x = 1 + 2 + 3 + 4 + 5 + 6 + 8 + 9 + 10;
                        let x = 1 + 2 + 3 + 4 + 5 + 6 + 8 + 9 + 10;
                        let x = 1 + 2 + 3 + 4 + 5 + 6 + 8 + 9 + 10;
                        let x = 1 + 2 + 3 + 4 + 5 + 6 + 8 + 9 + 10;
                        let x = 1 + 2 + 3 + 4 + 5 + 6 + 8 + 9 + 10;
                        let x = 1 + 2 + 3 + 4 + 5 + 6 + 8 + 9 + 10;
                        let x = 1 + 2 + 3 + 4 + 5 + 6 + 8 + 9 + 10;
                        let x = 1 + 2 + 3 + 4 + 5 + 6 + 8 + 9 + 10;
                        println!("{x}");
                    }
                "#},
            )
            .try_run()
            .unwrap()
            .into_irritations();
        assert_eq!(irritations.len(), MAX as usize);
    }

    #[test]
    fn readme() {
        // Dumb hacky test to serve until mdbook docs are made and tested.
        let collate_snippets = |language| {
            include_str!("../README.md")
                .lines()
                .scan(false, |collate_starlark, line| {
                    Some(if let Some(stripped) = line.strip_prefix("```") {
                        *collate_starlark = stripped.starts_with(language);
                        None
                    } else if *collate_starlark {
                        Some(line)
                    } else {
                        None
                    })
                })
                .flatten()
                .join_with("\n")
                .to_string()
        };
        let collated_starlark_snippets = collate_snippets("python");
        let collated_rust_snippets = collate_snippets("rust");
        let irritations = VexTest::new("README-snippets")
            .with_scriptlet("vexes/test.star", collated_starlark_snippets)
            .with_source_file("src/main.rs", collated_rust_snippets)
            .try_run()
            .unwrap()
            .into_irritations()
            .into_iter()
            .map(|irr| irr.to_string())
            .collect::<Vec<_>>();
        assert_yaml_snapshot!(irritations);
    }
}<|MERGE_RESOLUTION|>--- conflicted
+++ resolved
@@ -27,11 +27,7 @@
 
 use camino::{Utf8Path, Utf8PathBuf};
 use clap::Parser as _;
-<<<<<<< HEAD
-use cli::{DumpCmd, InitCmd, ListCmd, MaxProblems, ToList};
-=======
-use cli::{ListCmd, MaxProblems, ParseCmd, ToList};
->>>>>>> 759d4f27
+use cli::{InitCmd, ListCmd, MaxProblems, ParseCmd, ToList};
 use dupe::Dupe;
 use lazy_static::lazy_static;
 use log::{info, log_enabled, trace, warn};
@@ -74,15 +70,10 @@
     logger::init(Verbosity::try_from(args.verbosity_level)?)?;
 
     match args.command {
+        Command::Check(cmd_args) => check(cmd_args),
         Command::List(list_args) => list(list_args),
-        Command::Check(cmd_args) => check(cmd_args),
-<<<<<<< HEAD
-        Command::Dump(dump_args) => dump(dump_args),
         Command::Init(init_args) => init(init_args),
-=======
         Command::Parse(parse_args) => parse(parse_args),
-        Command::Init => init(),
->>>>>>> 759d4f27
     }?;
 
     Ok(logger::exit_code())

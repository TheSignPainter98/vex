--- conflicted
+++ resolved
@@ -46,12 +46,8 @@
     result::Result,
     scriptlets::{
         event::{Event, MatchEvent, OpenFileEvent, OpenProjectEvent},
-<<<<<<< HEAD
-        Intent, PreinitingStore, QueryCaptures, VexingStore,
+        Intent, PreinitOptions, PreinitingStore, QueryCaptures, VexingStore,
         query_cache::QueryCache,
-=======
-        Intent, PreinitOptions, PreinitingStore, QueryCaptures, VexingStore,
->>>>>>> 759d4f27
     },
     source_path::{PrettyPath, SourcePath},
     supported_language::SupportedLanguage,

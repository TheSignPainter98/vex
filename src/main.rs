#![deny(missing_debug_implementations)]

#[cfg(test)]
#[macro_use]
extern crate pretty_assertions;

mod cli;
mod context;
mod error;
mod irritation;
mod logger;
mod plural;
mod result;
mod scriptlets;
mod source_file;
mod source_path;
mod supported_language;
mod trigger;
mod verbosity;
mod vex;

#[cfg(test)]
mod vextest;

use std::{env, fs, process::ExitCode};

use camino::{Utf8Path, Utf8PathBuf};
use clap::Parser as _;
use cli::{DumpCmd, MaxProblems};
use dupe::Dupe;
use lazy_static::lazy_static;
use log::{info, log_enabled, trace, warn};
<<<<<<< HEAD
use owo_colors::{OwoColorize, Stream, Style};
=======
use scriptlets::{
    event::{Event, MatchEvent},
    Intent,
};
>>>>>>> 462356f7
use source_file::SourceFile;
use strum::IntoEnumIterator;
use tree_sitter::QueryCursor;

use crate::{
    cli::{Args, CheckCmd, Command},
    context::Context,
    error::{Error, IOAction},
    irritation::Irritation,
    plural::Plural,
    result::Result,
    scriptlets::{
        event::{OpenFileEvent, OpenProjectEvent},
        PreinitingStore, QueryCaptures, VexingStore,
    },
    source_path::{PrettyPath, SourcePath},
    supported_language::SupportedLanguage,
    trigger::FilePattern,
    verbosity::Verbosity,
};

// TODO(kcza): move the subcommands to separate files
fn main() -> ExitCode {
    match run() {
        Ok(c) => c,
        Err(e) => {
            eprintln!("{e}");
            ExitCode::FAILURE
        }
    }
}

fn run() -> Result<ExitCode> {
    let args = Args::parse();
    logger::init(Verbosity::try_from(args.verbosity_level)?)?;

    match args.command {
        Command::ListLanguages => list_languages(),
        Command::ListLints => list_lints(),
        Command::Check(cmd_args) => check(cmd_args),
        Command::Dump(dump_args) => dump(dump_args),
        Command::Init => init(),
    }?;

    Ok(logger::exit_code())
}

fn list_languages() -> Result<()> {
    SupportedLanguage::iter().for_each(|lang| println!("{}", lang));
    Ok(())
}

fn list_lints() -> Result<()> {
    let ctx = Context::acquire()?;
    let store = PreinitingStore::new(&ctx)?.preinit()?;
    store
        .vexes()
        .for_each(|vex| println!("{}", vex.path.pretty_path));
    Ok(())
}

lazy_static! {
    static ref SUCCESS_STYLE: Style = Style::new().green().bold();
}

fn check(cmd_args: CheckCmd) -> Result<()> {
    let ctx = Context::acquire()?;
    let store = PreinitingStore::new(&ctx)?.preinit()?.init()?;

    let RunData {
        irritations,
        num_files_scanned,
    } = vex(&ctx, &store, cmd_args.max_problems)?;
    irritations.iter().for_each(|irr| println!("{irr}"));
    if log_enabled!(log::Level::Info) {
        info!(
            "scanned {}",
            Plural::new(num_files_scanned, "file", "files"),
        );
    }
    if !irritations.is_empty() {
        warn!(
            "found {}",
            Plural::new(irritations.len(), "problem", "problems"),
        );
    } else {
        println!(
            "{}: no problems found",
            "success".if_supports_color(Stream::Stdout, |text| text.style(*SUCCESS_STYLE))
        );
    }

    Ok(())
}

#[derive(Debug)]
struct RunData {
    irritations: Vec<Irritation>,
    num_files_scanned: usize,
}

impl RunData {
    #[cfg(test)]
    fn into_irritations(self) -> Vec<Irritation> {
        self.irritations
    }
}

fn vex(ctx: &Context, store: &VexingStore, max_problems: MaxProblems) -> Result<RunData> {
    let files = {
        let mut paths = Vec::new();
        let ignores = ctx
            .ignores
            .clone()
            .into_inner()
            .into_iter()
            .map(|ignore| ignore.compile(&ctx.project_root))
            .collect::<Result<Vec<_>>>()?;
        let allows = ctx
            .allows
            .clone()
            .into_iter()
            .map(|allow| allow.compile(&ctx.project_root))
            .collect::<Result<Vec<_>>>()?;
        walkdir(
            ctx,
            ctx.project_root.as_ref(),
            &ignores,
            &allows,
            &mut paths,
        )?;
        paths
            .into_iter()
            .map(|p| SourcePath::new(&p, &ctx.project_root))
            .map(SourceFile::new)
            .collect::<Result<Vec<_>>>()?
    };

    let mut irritations = vec![];
    let frozen_heap = store.frozen_heap();
    let project_queries = {
        let mut project_queries = Vec::with_capacity(store.project_queries_hint());
        let path = ctx.project_root.dupe();
        store
            .observer_data()
            .handle(Event::OpenProject(OpenProjectEvent::new(path)), frozen_heap)?
            .iter()
            .for_each(|intent| match intent {
                Intent::Find {
                    language,
                    query,
                    on_match,
                } => project_queries.push((*language, query.dupe(), on_match.dupe())),
                Intent::Observe { .. } => panic!("internal error: non-init observe"),
                Intent::Warn(irr) => irritations.push(irr.clone()),
            });
        project_queries
    };

    for file in &files {
        let Some(language) = file.language() else {
            if log_enabled!(log::Level::Info) {
                info!("skipping {}", file.path());
            }
            continue;
        };

        let file_queries = {
            let mut file_queries = Vec::with_capacity(store.file_queries_hint());
            let path = file.path().pretty_path.dupe();
            store
                .observer_data()
                .handle(Event::OpenFile(OpenFileEvent::new(path)), frozen_heap)?
                .iter()
                .for_each(|intent| match intent {
                    Intent::Find {
                        language,
                        query,
                        on_match,
                    } => file_queries.push((*language, query.dupe(), on_match.dupe())),
                    Intent::Observe { .. } => panic!("internal error: non-init observe"),
                    Intent::Warn(irr) => irritations.push(irr.clone()),
                });
            file_queries
        };

        if project_queries
            .iter()
            .chain(file_queries.iter())
            .all(|(l, _, _)| *l != language)
        {
            continue; // No need to parse, the user will never search this.
        }
        let parsed_file = file.parse()?;
        project_queries
            .iter()
            .chain(file_queries.iter())
            .filter(|(l, _, _)| *l == language)
            .try_for_each(|(_, query, on_match)| {
                QueryCursor::new()
                    .matches(
                        query,
                        parsed_file.tree.root_node(),
                        parsed_file.content.as_bytes(),
                    )
                    .try_for_each(|qmatch| {
                        let event = {
                            let path = &parsed_file.path.pretty_path;
                            let captures = QueryCaptures::new(query, &qmatch, &parsed_file);
                            Event::Match(MatchEvent::new(path.dupe(), captures))
                        };
                        on_match.handle(event, frozen_heap)?.iter().for_each(
                            |intent| match intent {
                                Intent::Find { .. } => {
                                    panic!("internal error: find intended during find")
                                }
                                Intent::Observe { .. } => {
                                    panic!("internal error: non-init observe")
                                }
                                Intent::Warn(irr) => irritations.push(irr.clone()),
                            },
                        );

                        Ok::<_, Error>(())
                    })
            })?;
    }

    irritations.sort();
    if let MaxProblems::Limited(max) = max_problems {
        let max = max as usize;
        if max < irritations.len() {
            irritations.truncate(max);
        }
    }
    Ok(RunData {
        irritations,
        num_files_scanned: files.len(),
    })
}

fn walkdir(
    ctx: &Context,
    path: &Utf8Path,
    ignores: &[FilePattern],
    allows: &[FilePattern],
    paths: &mut Vec<Utf8PathBuf>,
) -> Result<()> {
    if log_enabled!(log::Level::Trace) {
        trace!("walking {path}");
    }
    let entries = fs::read_dir(path).map_err(|cause| Error::IO {
        path: PrettyPath::new(path),
        action: IOAction::Read,
        cause,
    })?;
    for entry in entries {
        let entry = entry.map_err(|cause| Error::IO {
            path: PrettyPath::new(path),
            action: IOAction::Read,
            cause,
        })?;
        let entry_path = Utf8PathBuf::try_from(entry.path())?;
        let metadata = fs::symlink_metadata(&entry_path).map_err(|cause| Error::IO {
            path: PrettyPath::new(&entry_path),
            action: IOAction::Read,
            cause,
        })?;
        let is_dir = metadata.is_dir();

        let project_relative_path =
            Utf8Path::new(&entry_path.as_str()[ctx.project_root.as_str().len()..]);
        if !allows.iter().any(|p| p.matches(project_relative_path)) {
            let hidden = project_relative_path
                .file_name()
                .is_some_and(|name| name.starts_with('.'));
            if hidden || ignores.iter().any(|p| p.matches(project_relative_path)) {
                if log_enabled!(log::Level::Info) {
                    let dir_marker = if is_dir { "/" } else { "" };
                    info!("ignoring {project_relative_path}{dir_marker}");
                }
                continue;
            }
        }

        if metadata.is_symlink() {
            if log_enabled!(log::Level::Info) {
                let symlink_path = entry_path.strip_prefix(ctx.project_root.as_ref())?;
                info!("ignoring /{symlink_path} (symlink)");
            }
        } else if is_dir {
            walkdir(ctx, &entry_path, ignores, allows, paths)?;
        } else if metadata.is_file() {
            paths.push(entry_path);
        } else {
            panic!("unreachable");
        }
    }

    Ok(())
}

fn dump(dump_args: DumpCmd) -> Result<()> {
    let cwd = Utf8PathBuf::try_from(env::current_dir().map_err(|e| Error::IO {
        path: PrettyPath::new(Utf8Path::new(&dump_args.path)),
        action: IOAction::Read,
        cause: e,
    })?)?;
    let src_path = SourcePath::new_in(&dump_args.path, &cwd);
    let src_file = SourceFile::new(src_path)?.parse()?;
    println!("{}", src_file.tree.root_node().to_sexp());

    Ok(())
}

fn init() -> Result<()> {
    let cwd = Utf8PathBuf::try_from(env::current_dir().map_err(|cause| Error::IO {
        path: PrettyPath::new(Utf8Path::new(".")),
        action: IOAction::Read,
        cause,
    })?)?;
    Context::init(cwd)?;
    let queries_dir = Context::acquire()?.manifest.queries_dir;
    println!(
        "{}: vex initialised, now add style rules in ./{}/",
        "success".if_supports_color(Stream::Stdout, |text| text.style(*SUCCESS_STYLE)),
        queries_dir.as_str(),
    );
    Ok(())
}

#[cfg(test)]
mod test {
    use std::{fs::File, io::Write, path};

    use indoc::indoc;
    use insta::assert_yaml_snapshot;
    use joinery::JoinableIterator;
    use tempfile::TempDir;

    use crate::vextest::VexTest;

    use super::*;

    struct TestFile {
        _dir: TempDir,
        path: Utf8PathBuf,
    }

    impl TestFile {
        fn new(path: impl AsRef<str>, content: impl AsRef<[u8]>) -> TestFile {
            let dir = tempfile::tempdir().unwrap();
            let file_path = Utf8PathBuf::try_from(dir.path().to_path_buf())
                .unwrap()
                .join(path.as_ref());

            fs::create_dir_all(file_path.parent().unwrap()).unwrap();
            File::create(&file_path)
                .unwrap()
                .write_all(content.as_ref())
                .unwrap();

            TestFile {
                _dir: dir,
                path: file_path,
            }
        }
    }

    #[test]
    fn dump_valid_file() {
        let test_file = TestFile::new(
            "path/to/file.rs",
            indoc! {r#"
                fn add(a: i32, b: i32) -> i32 {
                    a + b
                }
            "#},
        );

        let args = Args::try_parse_from(["vex", "dump", test_file.path.as_str()]).unwrap();
        let cmd = args.command.into_dump_cmd().unwrap();
        dump(cmd).unwrap();
    }

    #[test]
    fn dump_nonexistent_file() {
        let file_path = "/i/do/not/exist.rs";
        let args = Args::try_parse_from(["vex", "dump", file_path]).unwrap();
        let cmd = args.command.into_dump_cmd().unwrap();
        let err = dump(cmd).unwrap_err();
        if cfg!(target_os = "windows") {
            assert_eq!(
                err.to_string(),
                "cannot read /i/do/not/exist.rs: The system cannot find the path specified. (os error 3)"
            );
        } else {
            assert_eq!(
                err.to_string(),
                "cannot read /i/do/not/exist.rs: No such file or directory (os error 2)"
            );
        }
    }

    #[test]
    fn dump_invalid_file() {
        let test_file = TestFile::new(
            "src/file.rs",
            indoc! {r#"
                i am not valid a valid rust file!
            "#},
        );
        let args = Args::try_parse_from(["vex", "dump", test_file.path.as_str()]).unwrap();
        let cmd = args.command.into_dump_cmd().unwrap();
        let err = dump(cmd).unwrap_err();
        assert_eq!(
            err.to_string(),
            format!(
                "cannot parse {} as rust",
                test_file.path.as_str().replace(path::MAIN_SEPARATOR, "/")
            )
        );
    }

    #[test]
    fn no_extension() {
        let test_file = TestFile::new("no-extension", "");
        let args = Args::try_parse_from(["vex", "dump", test_file.path.as_str()]).unwrap();
        let cmd = args.command.into_dump_cmd().unwrap();
        let err = dump(cmd).unwrap_err();

        // Assertion relaxed due to strange Github Actions Windows and Macos runner path handling.
        let expected = format!("cannot parse {}", PrettyPath::new(&test_file.path));
        assert!(
            err.to_string().ends_with(&expected),
            "unexpected error: expected {expected} but got {err}"
        );
    }

    #[test]
    fn unknown_extension() {
        let test_file = TestFile::new("file.unknown-extension", "");
        let args = Args::try_parse_from(["vex", "dump", test_file.path.as_str()]).unwrap();
        let cmd = args.command.into_dump_cmd().unwrap();
        let err = dump(cmd).unwrap_err();
        assert_eq!(
            err.to_string(),
            format!("cannot parse {}", PrettyPath::new(&test_file.path))
        );
    }

    #[test]
    fn max_problems() {
        const MAX: u32 = 47;
        let irritations = VexTest::new("max-problems")
            .with_max_problems(MaxProblems::Limited(MAX))
            .with_scriptlet(
                "vexes/var.star",
                indoc! {r#"
                    def init():
                        vex.observe('open_project', on_open_project)

                    def on_open_project(event):
                        vex.search(
                            'rust',
                            '(integer_literal) @num',
                            on_match,
                        )

                    def on_match(event):
                        vex.warn('oh no a number!', at=(event.captures['num'], 'num'))
                "#},
            )
            .with_source_file(
                "src/main.rs",
                indoc! {r#"
                    fn main() {
                        let x = 1 + 2 + 3 + 4 + 5 + 6 + 8 + 9 + 10;
                        let x = 1 + 2 + 3 + 4 + 5 + 6 + 8 + 9 + 10;
                        let x = 1 + 2 + 3 + 4 + 5 + 6 + 8 + 9 + 10;
                        let x = 1 + 2 + 3 + 4 + 5 + 6 + 8 + 9 + 10;
                        let x = 1 + 2 + 3 + 4 + 5 + 6 + 8 + 9 + 10;
                        let x = 1 + 2 + 3 + 4 + 5 + 6 + 8 + 9 + 10;
                        let x = 1 + 2 + 3 + 4 + 5 + 6 + 8 + 9 + 10;
                        let x = 1 + 2 + 3 + 4 + 5 + 6 + 8 + 9 + 10;
                        let x = 1 + 2 + 3 + 4 + 5 + 6 + 8 + 9 + 10;
                        let x = 1 + 2 + 3 + 4 + 5 + 6 + 8 + 9 + 10;
                        println!("{x}");
                    }
                "#},
            )
            .try_run()
            .unwrap()
            .into_irritations();
        assert_eq!(irritations.len(), MAX as usize);
    }

    #[test]
    fn readme() {
        // Dumb hacky test to serve until mdbook docs are made and tested.
        let collate_snippets = |language| {
            include_str!("../README.md")
                .lines()
                .scan(false, |collate_starlark, line| {
                    Some(if let Some(stripped) = line.strip_prefix("```") {
                        *collate_starlark = stripped.starts_with(language);
                        None
                    } else if *collate_starlark {
                        Some(line)
                    } else {
                        None
                    })
                })
                .flatten()
                .join_with("\n")
                .to_string()
        };
        let collated_starlark_snippets = collate_snippets("python");
        let collated_rust_snippets = collate_snippets("rust");
        let irritations = VexTest::new("README-snippets")
            .with_scriptlet("vexes/test.star", collated_starlark_snippets)
            .with_source_file("src/main.rs", collated_rust_snippets)
            .try_run()
            .unwrap()
            .into_irritations()
            .into_iter()
            .map(|irr| irr.to_string())
            .collect::<Vec<_>>();
        assert_yaml_snapshot!(irritations);
    }
}<|MERGE_RESOLUTION|>--- conflicted
+++ resolved
@@ -30,14 +30,7 @@
 use dupe::Dupe;
 use lazy_static::lazy_static;
 use log::{info, log_enabled, trace, warn};
-<<<<<<< HEAD
 use owo_colors::{OwoColorize, Stream, Style};
-=======
-use scriptlets::{
-    event::{Event, MatchEvent},
-    Intent,
-};
->>>>>>> 462356f7
 use source_file::SourceFile;
 use strum::IntoEnumIterator;
 use tree_sitter::QueryCursor;
@@ -50,8 +43,8 @@
     plural::Plural,
     result::Result,
     scriptlets::{
-        event::{OpenFileEvent, OpenProjectEvent},
-        PreinitingStore, QueryCaptures, VexingStore,
+        event::{Event, MatchEvent, OpenFileEvent, OpenProjectEvent},
+        Intent, PreinitingStore, QueryCaptures, VexingStore,
     },
     source_path::{PrettyPath, SourcePath},
     supported_language::SupportedLanguage,

--- conflicted
+++ resolved
@@ -17,25 +17,18 @@
 #[derive(Debug, Clone, PartialEq, Eq, Allocative, Serialize, ProvidesStaticType)]
 #[non_exhaustive]
 pub struct Irritation {
-<<<<<<< HEAD
-=======
-    code_source: Option<IrritationSource>,
     vex_id: VexId,
-    other_code_sources: Vec<IrritationSource>,
-    info_present: bool,
->>>>>>> f8f869f1
-    pub(crate) rendered: String,
-    pretty_vex_id: PrettyVexId,
     message: String,
-    source: Option<(IrritationSource, Option<String>)>,
+    at: Option<(IrritationSource, Option<String>)>,
     show_also: Vec<(IrritationSource, String)>,
     info: Option<String>,
+    pub(crate) rendered: String,
 }
 
 impl Irritation {
-    const PRETTY_VEX_ID_ATTR_NAME: &'static str = "vex_id";
+    const VEX_ID_ATTR_NAME: &'static str = "vex_id";
     const MESSAGE_ATTR_NAME: &'static str = "message";
-    const SOURCE_ATTR_NAME: &'static str = "at";
+    const AT_ATTR_NAME: &'static str = "at";
     const SHOW_ALSO_ATTR_NAME: &'static str = "show_also";
     const INFO_ATTR_NAME: &'static str = "info";
 }
@@ -43,11 +36,11 @@
 impl Ord for Irritation {
     fn cmp(&self, other: &Self) -> Ordering {
         let Self {
-            source,
-            pretty_vex_id,
+            vex_id,
+            message,
+            at,
             show_also,
             info,
-            message,
             rendered: _,
         } = self;
 
@@ -60,20 +53,20 @@
             label
         }
         return (
-            source.as_ref().map(loc),
-            pretty_vex_id,
+            at.as_ref().map(loc),
+            vex_id,
             ComparableIterator(show_also.iter().map(loc)),
             info,
-            source.as_ref().map(label),
+            at.as_ref().map(label),
             ComparableIterator(show_also.iter().map(label)),
             message,
         )
             .cmp(&(
-                other.source.as_ref().map(loc),
-                &other.pretty_vex_id,
+                other.at.as_ref().map(loc),
+                &other.vex_id,
                 ComparableIterator(other.show_also.iter().map(loc)),
                 &other.info,
-                other.source.as_ref().map(label),
+                other.at.as_ref().map(label),
                 ComparableIterator(other.show_also.iter().map(label)),
                 &other.message,
             ));
@@ -131,9 +124,9 @@
 impl<'v> StarlarkValue<'v> for Irritation {
     fn dir_attr(&self) -> Vec<String> {
         [
-            Self::PRETTY_VEX_ID_ATTR_NAME,
+            Self::VEX_ID_ATTR_NAME,
             Self::MESSAGE_ATTR_NAME,
-            Self::SOURCE_ATTR_NAME,
+            Self::AT_ATTR_NAME,
             Self::SHOW_ALSO_ATTR_NAME,
             Self::INFO_ATTR_NAME,
         ]
@@ -144,10 +137,10 @@
 
     fn get_attr(&self, attr: &str, heap: &'v Heap) -> Option<Value<'v>> {
         match attr {
-            Self::PRETTY_VEX_ID_ATTR_NAME => Some(heap.alloc(self.pretty_vex_id.to_string())),
+            Self::VEX_ID_ATTR_NAME => Some(heap.alloc(self.vex_id.to_string())),
             Self::MESSAGE_ATTR_NAME => Some(heap.alloc(&self.message)),
-            Self::SOURCE_ATTR_NAME => Some(
-                self.source
+            Self::AT_ATTR_NAME => Some(
+                self.at
                     .clone()
                     .map(|(src, label)| {
                         let label_value =
@@ -171,9 +164,9 @@
 
     fn has_attr(&self, attr: &str, _heap: &'v Heap) -> bool {
         [
-            Self::PRETTY_VEX_ID_ATTR_NAME,
+            Self::VEX_ID_ATTR_NAME,
             Self::MESSAGE_ATTR_NAME,
-            Self::SOURCE_ATTR_NAME,
+            Self::AT_ATTR_NAME,
             Self::SHOW_ALSO_ATTR_NAME,
             Self::INFO_ATTR_NAME,
         ]
@@ -375,7 +368,7 @@
 
         let rendered = logger::render_snippet(snippet);
         let message = message.to_string();
-        let source = source.map(|source| match source {
+        let at = source.map(|source| match source {
             MainAnnotation::Path { path, label } => (
                 IrritationSource::whole_file(path.dupe()),
                 label.map(|l| l.to_string()),
@@ -390,19 +383,12 @@
             .collect();
         let info = info.map(|e| e.to_string());
         Irritation {
-<<<<<<< HEAD
-=======
-            vex_id,
-            code_source,
-            other_code_sources,
-            info_present,
->>>>>>> f8f869f1
-            rendered,
-            pretty_vex_id,
-            message,
-            source,
+            vex_id,
+            message,
+            at,
             show_also,
             info,
+            rendered,
         }
     }
 }
use std::fmt::Display;

use camino::Utf8PathBuf;
use clap::{
    builder::{StringValueParser, TypedValueParser},
    ArgAction, Parser, Subcommand, ValueEnum,
};

use crate::error::Error;

#[derive(Debug, Parser)]
#[command(author, version, about, disable_help_flag = true)]
pub struct Args {
    #[command(subcommand)]
    pub command: Command,

    /// Use verbose output (-vv very verbose)
    #[arg(short, action=ArgAction::Count, value_name="level", global=true)]
    pub verbosity_level: u8,

    /// Print help information, use `--help` for more detail
    #[arg(short, long, action=ArgAction::Help, global=true)]
    help: Option<bool>,
}

#[cfg(test)]
impl Args {
    fn into_command(self) -> Command {
        self.command
    }
}

#[derive(Debug, PartialEq, Eq, Subcommand)]
pub enum Command {
    /// Check this project for lint
    Check(CheckCmd),

    /// Print lists of things vex knows about
    List(ListCmd),

    /// Create new vex project with this directory as the root
<<<<<<< HEAD
    Init(InitCmd),
=======
    Init,

    /// Print the syntax tree of the given file
    Parse(ParseCmd),
>>>>>>> 759d4f27
}

#[cfg(test)]
impl Command {
    pub fn into_check_cmd(self) -> Option<CheckCmd> {
        match self {
            Self::Check(c) => Some(c),
            _ => None,
        }
    }

    pub fn into_parse_cmd(self) -> Option<ParseCmd> {
        match self {
            Self::Parse(p) => Some(p),
            _ => None,
        }
    }

    pub fn into_init_cmd(self) -> Option<InitCmd> {
        match self {
            Self::Init(i) => Some(i),
            _ => None,
        }
    }
}

#[derive(Clone, Debug, PartialEq, Eq, Parser)]
pub struct ListCmd {
    /// What to print
    #[arg(value_name = "what")]
    pub what: ToList,
}

#[derive(Clone, Debug, PartialEq, Eq, ValueEnum)]
pub enum ToList {
    Checks,
    Languages,
}

#[derive(Debug, Default, PartialEq, Eq, Parser)]
pub struct CheckCmd {
    // Set concurrency limit
    // #[arg(long, default_value_t = MaxConcurrentFileLimit::default(), value_parser = MaxConcurrentFileLimit::parser())]
    // pub max_concurrent_files: MaxConcurrentFileLimit,
    /// Reduce strictness
    #[arg(long)]
    pub lenient: bool,

    /// Exit early after this many problems (pass `unlimited` for no max)
    #[arg(long, default_value_t = MaxProblems::default(), value_parser = MaxProblems::parser(), value_name = "max")]
    pub max_problems: MaxProblems,
}

// #[derive(Clone, Debug)]
// pub struct MaxConcurrentFileLimit(pub u32);
//
// impl MaxConcurrentFileLimit {
//     fn parser() -> impl TypedValueParser {
//         StringValueParser::new().try_map(|s| Ok::<_, Error>(Self(s.parse()?)))
//     }
// }
//
// impl Default for MaxConcurrentFileLimit {
//     fn default() -> Self {
//         Self(16)
//     }
// }
//
// impl Display for MaxConcurrentFileLimit {
//     fn fmt(&self, f: &mut std::fmt::Formatter<'_>) -> std::fmt::Result {
//         self.0.fmt(f)
//     }
// }

#[derive(Clone, Debug, PartialEq, Eq)]
pub enum MaxProblems {
    Unlimited,
    Limited(u32),
}

impl MaxProblems {
    fn parser() -> impl TypedValueParser {
        StringValueParser::new().try_map(|s| {
            if s.to_lowercase() == "unlimited" {
                return Ok(Self::Unlimited);
            }

            let max: u32 = s.parse()?;
            Ok::<_, Error>(Self::Limited(max))
        })
    }

    #[allow(unused)]
    pub fn is_exceeded_by(&self, to_check: usize) -> bool {
        match self {
            Self::Unlimited => false,
            Self::Limited(lim) => to_check >= *lim as usize,
        }
    }
}

impl Default for MaxProblems {
    fn default() -> Self {
        Self::Limited(100)
    }
}

impl Display for MaxProblems {
    fn fmt(&self, f: &mut std::fmt::Formatter<'_>) -> std::fmt::Result {
        match self {
            Self::Unlimited => write!(f, "unlimited"),
            Self::Limited(l) => l.fmt(f),
        }
    }
}

#[derive(Debug, Default, PartialEq, Eq, Parser)]
pub struct ParseCmd {
    /// File to parse
    #[arg(value_name = "file")]
    pub path: Utf8PathBuf,
}

#[derive(Debug, Default, PartialEq, Eq, Parser)]
pub struct InitCmd {
    /// Force init
    #[arg(long)]
    pub force: bool,
}

#[cfg(test)]
mod test {
    use super::*;

    #[test]
    fn no_default() {
        Args::try_parse_from(["vex"]).unwrap_err();
    }

    #[test]
    fn verbosity_level() {
        const CMD: &str = "check";
        assert_eq!(
            Args::try_parse_from(["vex", CMD]).unwrap().verbosity_level,
            0
        );
        assert_eq!(
            Args::try_parse_from(["vex", "-v", CMD])
                .unwrap()
                .verbosity_level,
            1
        );
        assert_eq!(
            Args::try_parse_from(["vex", "-vv", CMD])
                .unwrap()
                .verbosity_level,
            2
        );
        assert_eq!(
            Args::try_parse_from(["vex", "-vv", CMD])
                .unwrap()
                .verbosity_level,
            2
        );
    }

    mod list {
        use super::*;

        #[test]
        fn languages() {
            assert_eq!(
                Args::try_parse_from(["vex", "list", "languages"])
                    .unwrap()
                    .into_command(),
                Command::List(ListCmd {
                    what: ToList::Languages
                }),
            );
        }

        #[test]
        fn vexes() {
            assert_eq!(
                Args::try_parse_from(["vex", "list", "checks"])
                    .unwrap()
                    .into_command(),
                Command::List(ListCmd {
                    what: ToList::Checks
                }),
            );
        }
    }

    mod check {
        use super::*;

        #[test]
        fn default() {
            let args = Args::try_parse_from(["vex", "check"]).unwrap();
            let cmd = args.into_command();
            assert!(matches!(cmd, Command::Check(_)));

            let check_cmd = cmd.into_check_cmd().unwrap();
            assert_eq!(check_cmd.max_problems, MaxProblems::Limited(100));
        }

        #[test]
        fn finite_max_problems() {
            let args = Args::try_parse_from(["vex", "check", "--max-problems", "1000"]).unwrap();
            let cmd = args.into_command();
            assert!(matches!(cmd, Command::Check(_)));

            let check_cmd = cmd.into_check_cmd().unwrap();
            assert_eq!(check_cmd.max_problems, MaxProblems::Limited(1000));
        }

        #[test]
        fn infinite_max_problems() {
            let args =
                Args::try_parse_from(["vex", "check", "--max-problems", "unlimited"]).unwrap();
            let cmd = args.into_command();
            assert!(matches!(cmd, Command::Check(_)));

            let check_cmd = cmd.into_check_cmd().unwrap();
            assert_eq!(check_cmd.max_problems, MaxProblems::Unlimited);
        }
    }

    mod parse {
        use super::*;

        #[test]
        fn requires_path() {
            Args::try_parse_from(["vex", "parse"]).unwrap_err();
        }

        #[test]
        fn relative_path() {
            const PATH: &str = "./src/main.rs";
            let args = Args::try_parse_from(["vex", "parse", PATH]).unwrap();
            let parse_cmd = args.into_command().into_parse_cmd().unwrap();
            assert_eq!(parse_cmd.path, PATH);
        }

        #[test]
        fn absolute_path() {
            const PATH: &str = "/src/main.rs";
            let args = Args::try_parse_from(["vex", "parse", PATH]).unwrap();
            let parse_cmd = args.into_command().into_parse_cmd().unwrap();
            assert_eq!(parse_cmd.path, PATH);
        }
    }

    #[test]
    fn init() {
        assert_eq!(
            Args::try_parse_from(["vex", "init"])
                .unwrap()
                .into_command()
                .into_init_cmd()
                .unwrap(),
            InitCmd { force: false },
        );
        assert_eq!(
            Args::try_parse_from(["vex", "init", "--force"])
                .unwrap()
                .into_command()
                .into_init_cmd()
                .unwrap(),
            InitCmd { force: true },
        );
    }
}<|MERGE_RESOLUTION|>--- conflicted
+++ resolved
@@ -39,14 +39,10 @@
     List(ListCmd),
 
     /// Create new vex project with this directory as the root
-<<<<<<< HEAD
     Init(InitCmd),
-=======
-    Init,
 
     /// Print the syntax tree of the given file
     Parse(ParseCmd),
->>>>>>> 759d4f27
 }
 
 #[cfg(test)]

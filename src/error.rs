use camino::Utf8PathBuf;
use joinery::JoinableIterator;
use strum::IntoEnumIterator;

use crate::scriptlets::{action::Action, event::EventType};

#[derive(thiserror::Error, Debug, PartialEq)]
pub enum Error {
    #[error("already inited in a parent directory {found_root}")]
    AlreadyInited { found_root: Utf8PathBuf },

    #[allow(unused)]
    #[error("import cycle detected: {}", .0.iter().join_with(", "))]
    ImportCycle(Vec<Utf8PathBuf>),

    #[error("cannot find manifest, try running `vex init` in the project’s root")]
    ManifestNotFound,

    // #[error("{0} has no file name")]
    // NoFileName(Utf8PathBuf),
    #[error("{0} declares init function")]
    NoInit(Utf8PathBuf),
<<<<<<< HEAD

    #[error("{0} declares no callbacks")]
    NoCallbacks(Utf8PathBuf),

    #[error("{0} declares no target language")]
    NoLanguage(Utf8PathBuf),

    #[error("{0} declares no query")]
    NoQuery(Utf8PathBuf),

    #[error("invalid toml type: expected {expected} but got {actual}")]
    TomlTypeError {
        name: String,
        expected: &'static str,
        actual: &'static str,
    },

    #[error("{what} is unavailable during {}", .action.name())]
    Unavailable { what: &'static str, action: Action },
=======
    //
    // #[error("{0} declares no callbacks")]
    // NoCallbacks(Id),
    //
    // #[error("{0} declares no target language")]
    // NoLanguage(Id),
    //
    // #[error("{0} declares no trigger")]
    // NoTrigger(Id),
    #[error("{attr} is unavailable during {stage_name}")]
    Unavailable {
        attr: AttrName,
        stage_name: &'static str,
    },
>>>>>>> 922c6954

    #[error("unknown event '{0}', expected one of: {}", EventType::iter().join_with(", "))]
    UnknownEvent(String),

    #[error("unsupported language: {0}")]
    UnknownLanguage(String),

    #[error("unknown starlark module: {0}")]
    UnknownModule(Utf8PathBuf),
}<|MERGE_RESOLUTION|>--- conflicted
+++ resolved
@@ -20,7 +20,6 @@
     // NoFileName(Utf8PathBuf),
     #[error("{0} declares init function")]
     NoInit(Utf8PathBuf),
-<<<<<<< HEAD
 
     #[error("{0} declares no callbacks")]
     NoCallbacks(Utf8PathBuf),
@@ -31,31 +30,8 @@
     #[error("{0} declares no query")]
     NoQuery(Utf8PathBuf),
 
-    #[error("invalid toml type: expected {expected} but got {actual}")]
-    TomlTypeError {
-        name: String,
-        expected: &'static str,
-        actual: &'static str,
-    },
-
     #[error("{what} is unavailable during {}", .action.name())]
     Unavailable { what: &'static str, action: Action },
-=======
-    //
-    // #[error("{0} declares no callbacks")]
-    // NoCallbacks(Id),
-    //
-    // #[error("{0} declares no target language")]
-    // NoLanguage(Id),
-    //
-    // #[error("{0} declares no trigger")]
-    // NoTrigger(Id),
-    #[error("{attr} is unavailable during {stage_name}")]
-    Unavailable {
-        attr: AttrName,
-        stage_name: &'static str,
-    },
->>>>>>> 922c6954
 
     #[error("unknown event '{0}', expected one of: {}", EventType::iter().join_with(", "))]
     UnknownEvent(String),

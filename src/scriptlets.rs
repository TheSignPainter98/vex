--- conflicted
+++ resolved
@@ -13,11 +13,7 @@
 mod store;
 
 pub use intents::{Intent, Intents};
-<<<<<<< HEAD
-pub use node::{Node, NodeFormat, NodeFormatter};
-=======
-pub use node::{Location, Node};
->>>>>>> c5f4279b
+pub use node::{Location, Node, NodeFormat, NodeFormatter};
 pub use observers::{Observable, ObserveOptions, Observer, ObserverData};
 pub use query_captures::QueryCaptures;
 pub use scriptlet::LoadStatementModule;
